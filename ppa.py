# ppa support for bzr builder.
#
# Copyright: Canonical Ltd. (C) 2009
#
# This program is free software: you can redistribute it and/or modify it 
# under the terms of the GNU General Public License version 3, as published 
# by the Free Software Foundation.

# This program is distributed in the hope that it will be useful, but 
# WITHOUT ANY WARRANTY; without even the implied warranties of 
# MERCHANTABILITY, SATISFACTORY QUALITY, or FITNESS FOR A PARTICULAR 
# PURPOSE.  See the GNU General Public License for more details.

# You should have received a copy of the GNU General Public License along 
# with this program.  If not, see <http://www.gnu.org/licenses/>.

import os
import sys
import time


from launchpadlib.launchpad import (
    Launchpad,
    EDGE_SERVICE_ROOT,
    )
from launchpadlib.credentials import Credentials

<<<<<<< HEAD
from bzrlib import (
    errors,
    trace,
    )
=======
from bzrlib import errors

>>>>>>> b25becf8

def watch(target, package_name, version):
    """Watch a package build.

    :return: 0 once the package built and published completely ok or 2
        otherwise.
    """
    version = str(version)
    trace.note("logging into launchpad")
    # See https://help.launchpad.net/API
    credentials = Credentials()
    oauth_file = os.path.expanduser('~/.cache/edge_oauth.txt')
    try:
        credentials.load(open(oauth_file))
        launchpad = Launchpad(credentials, EDGE_SERVICE_ROOT)
    except Exception:
        cachedir = os.path.expanduser("~/.launchpadlib/cache/")
        launchpad = Launchpad.get_token_and_login('get-build-status', EDGE_SERVICE_ROOT, cachedir)
        launchpad.credentials.save(file(oauth_file, "w"))

    try:
        owner_name, archive_name = target.split('/', 2)
    except ValueError:
            print "E: Failed to parse archive identifier."
            print "Syntax of target archive: <owner>/<archive>"
            sys.exit(1)

    owner = launchpad.people[owner_name]
    archive = owner.getPPAByName(name=archive_name)
    end_states = ['FAILEDTOBUILD', 'FULLYBUILT']
    important_arches = ['amd64', 'i386', 'lpia', 'armel']
    trace.note("Waiting for %s of %s to build." % (version, package_name))
    start = time.time()
    while True:
        sourceRecords = list(archive.getPublishedSources(
            source_name=package_name, version=version))
        if not sourceRecords:
            if time.time() - 900 > start:
                # Over 15 minutes and no source yet, upload FAIL.
                raise errors.BzrCommandError("No source record in %s for "
                    "package %s=%s after 15 minutes." % (target, package_name,
                    version))
                return 2
            trace.note("Source not available yet - waiting.")
            time.sleep(60)
            continue
        pkg = sourceRecords[0]
        if pkg.status.lower() not in ('published', 'pending'):
            trace.note("pkg status: %s" % (pkg.status,))
            time.sleep(60)
            continue
        source_id = str(pkg.self).rsplit('/', 1)[1]
        buildSummaries = archive.getBuildSummariesForSourceIds(
            source_ids=[source_id])[source_id]
        if buildSummaries['status'] in end_states:
            break
        if buildSummaries['status'] == 'NEEDSBUILD':
            # We ignore non-virtual PPA architectures that are sparsely
            # supplied with buildds.
            missing = []
            for build in buildSummaries['builds']:
                arch = build['arch_tag']
                if arch in important_arches:
                    missing.append(arch)
            if not missing:
                break
            extra = ', '.join(missing)
        else:
            extra = ''
        trace.note("%s: %s %s" % (pkg.display_name, buildSummaries['status'],
            extra))
        time.sleep(60)
    trace.note("%s: %s" % (pkg.display_name, buildSummaries['status']))
    result = 0
    if pkg.status.lower() != 'published':
        result = 2 # should this perhaps keep waiting?
    if buildSummaries['status'] != 'FULLYBUILT':
        if buildSummaries['status'] == 'NEEDSBUILD':
            # We're stopping early cause the important_arches are built.
            builds = pkg.getBuilds()
            for build in builds:
                if build.arch_tag in important_arches:
                    if build.buildstate != 'Successfully built':
                        result = 2
        else:
            result = 2
    return result<|MERGE_RESOLUTION|>--- conflicted
+++ resolved
@@ -25,15 +25,10 @@
     )
 from launchpadlib.credentials import Credentials
 
-<<<<<<< HEAD
 from bzrlib import (
     errors,
     trace,
     )
-=======
-from bzrlib import errors
-
->>>>>>> b25becf8
 
 def watch(target, package_name, version):
     """Watch a package build.
