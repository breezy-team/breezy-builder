# bzr-builder: a bzr plugin to constuct trees based on recipes
# Copyright 2009 Canonical Ltd.

# This program is free software: you can redistribute it and/or modify it 
# under the terms of the GNU General Public License version 3, as published 
# by the Free Software Foundation.

# This program is distributed in the hope that it will be useful, but 
# WITHOUT ANY WARRANTY; without even the implied warranties of 
# MERCHANTABILITY, SATISFACTORY QUALITY, or FITNESS FOR A PARTICULAR 
# PURPOSE.  See the GNU General Public License for more details.

# You should have received a copy of the GNU General Public License along 
# with this program.  If not, see <http://www.gnu.org/licenses/>.

"""The bzr-builder plugin allows you to construct a branch from a 'recipe'.

The recipe is a series of pointers to branches and instructions for how they
should be combined. There are two ways to combine branches, by merging, and
by nesting, allowing much flexibility.

A recipe is just a text file that starts with a line such as::

  # bzr-builder format 0.2 deb-version 1.0+{revno}-{revno:packaging}

The format specifier is there to allow the syntax to be changed in later
versions, and the meaning of "deb-version" will be explained later.

The next step is the define the base branch, this is the branch that will
be places at the root, e.g. just put::

  lp:foo

to use the trunk of "foo" hosted on Launchpad.

Next comes any number of lines of other branches to be merged in, but using
a slightly different format. To merge a branch in to the base specify
something like::

  merge packaging lp:~foo-dev/foo/packaging

which specifies we are merging a branch we will refer to as "packaging", which
can be found at the given URI. The name you give to the branch as the second
item doesn't have to match anything else, it's just an identifier specific
to the recipe.

If you wish to nest a branch then you use a similar line::

  nest artwork lp:foo-images images

This specifies that we are nesting the branch at lp:foo-images, which we will
call "artwork", and we will place it locally in to the "images" directory.

You can then continue in this fashion for as many branches as you like. It
is also possible to nest and merge branches into nested branches. For example
to merge a branch in to the "artwork" branch we put the following on the line
below that one, indented by two spaces::

  merge artwork-fixes lp:~bob/foo-images/fix-12345

which will merge Bob's fixes branch into the "artwork" branch which we nested
at "images".

It is also possible to specify a particular revision of a branch by appending
a revisionspec to the line. For instance::

  nest docs lp:foo-docs doc tag:1.0

will nest the revision pointed to by the "1.0" tag of that branch. The format
for the revisionspec is identical to that taken by the "--revision" argument
to many bzr commands. See "bzr help revisionspec" for details.

It is also possible to run an arbitrary command at a particular point in the
construction process. For example::

  run autoreconf -i

will run autotools at a particular point. Doing things with branches is usually
preferred, but sometimes it is the easier or only way to achieve something.
Note that you usually shouldn't rely on having general Internet access when
assembling the recipe, so commands that require it should be avoided.

You can then build this branch by running::

  bzr build foo.recipe working-dir

(assuming you saved it as foo.recipe in your current directory).

Once the command finished it will have placed the result in "working-dir".

It is also possible to produce Debian source packages from a recipe, assuming
that one of the branches in the recipe contains some appropriate packaging.
<<<<<<< HEAD
You can do this using the "bzr dailydeb" command which takes the same
arguments as "build". Only this time in working dir, you will find a source
=======
You can do this using the "bzr dailydeb" command, which takes the same
arguments as "build". Only this time in the working dir you will find a source
>>>>>>> 70011570
package and a directory containing the code that the packages was built from
once it is done. Also take a look at the "--key-id" and "--dput" arguments to
have "bzr dailydeb" sign and upload the source package somewhere.

To build Debian source package that you desire you should make sure that
"deb-version" is set to an appropriate value on the first line of your
recipe. This will be used as the version number of the package. The
value you put there also allows for substitution of values in to it based
on various things when the recipe is processed:

  * {time} will be substituted with the current date and time, such as
    200908191512.
  * {revno} will be the revno of the base branch (the first specified).
  * {revno:<branch name>} will be substituted with the revno for the
    branch named <branch name> in the recipe.

Format versions:

  0.1 - original format.
  0.2 - added "run" instruction.
"""

if __name__ == '__main__':
    import os
    import subprocess
    import sys
    dir = os.path.join(os.path.dirname(os.path.abspath(__file__)), "plugins")
    retcode = subprocess.call("bzr selftest -s bzrlib.plugins.builder",
            shell=True, env={"BZR_PLUGIN_PATH": dir})
    sys.exit(retcode)

import datetime
from email import utils
import os
import pwd
import re
import socket
import shutil
import subprocess
import tempfile

from debian_bundle import changelog

from bzrlib import (
        errors,
        trace,
        transport,
        )
from bzrlib.commands import Command, register_command
from bzrlib.option import Option

from bzrlib.plugins.builder.recipe import (
        build_manifest,
        build_tree,
        RecipeParser,
        resolve_revisions,
        )


def write_manifest_to_path(path, base_branch):
    parent_dir = os.path.dirname(path)
    if parent_dir != '' and not os.path.exists(parent_dir):
        os.makedirs(parent_dir)
    manifest_f = open(path, 'wb')
    try:
        manifest_f.write(build_manifest(base_branch))
    finally:
        manifest_f.close()


def get_branch_from_recipe_file(recipe_file):
    recipe_transport = transport.get_transport(os.path.dirname(recipe_file))
    try:
        recipe_contents = recipe_transport.get_bytes(
                os.path.basename(recipe_file))
    except errors.NoSuchFile:
        raise errors.BzrCommandError("Specified recipe does not exist: "
                "%s" % recipe_file)
    parser = RecipeParser(recipe_contents, filename=recipe_file)
    return parser.parse()


def get_old_recipe(if_changed_from):
    old_manifest_transport = transport.get_transport(os.path.dirname(
                if_changed_from))
    try:
        old_manifest_contents = old_manifest_transport.get_bytes(
                os.path.basename(if_changed_from))
    except errors.NoSuchFile:
        return None
    old_recipe = RecipeParser(old_manifest_contents,
            filename=if_changed_from).parse()
    return old_recipe


def get_maintainer():
    """
    Create maintainer string using the same algorithm as in dch
    """
    env = os.environ
    regex = re.compile(r"^(.*)\s+<(.*)>$")

    # Split email and name
    if 'DEBEMAIL' in env:
        match_obj = regex.match(env['DEBEMAIL'])
        if match_obj:
            if not 'DEBFULLNAME' in env:
                env['DEBFULLNAME'] = match_obj.group(1)
            env['DEBEMAIL'] = match_obj.group(2)
    if 'DEBEMAIL' not in env or 'DEBFULLNAME' not in env:
        if 'EMAIL' in env:
            match_obj = regex.match(env['EMAIL'])
            if match_obj:
                if not 'DEBFULLNAME' in env:
                    env['DEBFULLNAME'] = match_obj.group(1)
                env['EMAIL'] = match_obj.group(2)

    # Get maintainer's name
    if 'DEBFULLNAME' in env:
        maintainer = env['DEBFULLNAME']
    elif 'NAME' in env:
        maintainer = env['NAME']
    else:
        # Use password database if no data in environment variables
        try:
            maintainer = re.sub(r',.*', '', pwd.getpwuid(os.getuid()).pw_gecos)
        except KeyError, AttributeError:
            # TBD: Use last changelog entry value
            maintainer = "bzr-builder"

    # Get maintainer's mail address
    if 'DEBEMAIL' in env:
        email = env['DEBEMAIL']
    elif 'EMAIL' in env:
        email = env['EMAIL']
    else:
        addr = None
        if os.path.exists('/etc/mailname'):
            f = open('/etc/mailname')
            try:
                addr = f.readline().strip()
            finally:
                f.close()
        if not addr:
            addr = socket.getfqdn()
        if addr:
            user = pwd.getpwuid(os.getuid()).pw_name
            if not user:
                addr = None
            else:
                addr = "%s@%s" % (user, addr)

        if addr:
            email = addr
        else:
            # TBD: Use last changelog entry value
            email = "none@example.org"

    return (maintainer, email)


def add_changelog_entry(base_branch, basedir, distribution=None,
        package=None):
    debian_dir = os.path.join(basedir, "debian")
    if not os.path.exists(debian_dir):
        os.makedirs(debian_dir)
    cl_path = os.path.join(debian_dir, "changelog")
    if os.path.exists(cl_path):
        cl_f = open(cl_path)
        try:
            cl = changelog.Changelog(file=cl_f)
        finally:
            cl_f.close()
    else:
        cl = changelog.Changelog()
    if len(cl._blocks) > 0:
        if distribution is None:
            distribution = cl._blocks[0].distributions.split()[0]
        if package is None:
            package = cl._blocks[0].package
    else:
        if package is None:
            raise errors.BzrCommandError("No previous changelog to "
                    "take the package name from, and --package not "
                    "specified.")
        if distribution is None:
            distribution = "jaunty"
    # Use debian packaging environment variables
    # or default values if they don't exist
    author = "%s <%s>" % get_maintainer()

    date = utils.formatdate(localtime=True)
    cl.new_block(package=package, version=base_branch.deb_version,
            distributions=distribution, urgency="low",
            changes=['', '  * Auto build.', ''],
            author=author, date=date)
    cl_f = open(cl_path, 'wb')
    try:
        cl.write_to_open_file(cl_f)
    finally:
        cl_f.close()


def build_source_package(basedir):
    trace.note("Building the source package")
    command = ["/usr/bin/debuild", "--no-tgz-check", "-i", "-I", "-S",
                    "-uc", "-us"]
    proc = subprocess.Popen(command, cwd=basedir,
            stdout=subprocess.PIPE, stderr=subprocess.STDOUT,
            stdin=subprocess.PIPE)
    proc.stdin.close()
    retcode = proc.wait()
    if retcode != 0:
        output = proc.stdout.read()
        raise errors.BzrCommandError("Failed to build the source package: "
                "%s" % output)


def sign_source_package(basedir, key_id):
    trace.note("Signing the source package")
    command = ["/usr/bin/debsign", "-S", "-k%s" % key_id]
    proc = subprocess.Popen(command, cwd=basedir,
            stdout=subprocess.PIPE, stderr=subprocess.STDOUT,
            stdin=subprocess.PIPE)
    proc.stdin.close()
    retcode = proc.wait()
    if retcode != 0:
        output = proc.stdout.read()
        raise errors.BzrCommandError("Signing the package failed: "
                "%s" % output)


def dput_source_package(basedir, target):
    trace.note("Uploading the source package")
    command = ["/usr/bin/debrelease", "-S", "--dput", target]
    proc = subprocess.Popen(command, cwd=basedir,
            stdout=subprocess.PIPE, stderr=subprocess.STDOUT,
            stdin=subprocess.PIPE)
    proc.stdin.close()
    retcode = proc.wait()
    if retcode != 0:
        output = proc.stdout.read()
        raise errors.BzrCommandError("Uploading the package failed: "
                "%s" % output)


def get_base_branch(recipe_file, if_changed_from=None):
    base_branch = get_branch_from_recipe_file(recipe_file)
    time = datetime.datetime.utcnow()
    base_branch.substitute_time(time)
    old_recipe = None
    if if_changed_from is not None:
        old_recipe = get_old_recipe(if_changed_from)
    changed = resolve_revisions(base_branch, if_changed_from=old_recipe)
    if not changed:
        return None
    return base_branch


def build_one_recipe(recipe_file, working_directory, manifest=None,
        if_changed_from=None):
    base_branch = get_base_branch(recipe_file, if_changed_from=if_changed_from)
    if base_branch is None:
        trace.note("Unchanged")
        return 0
    build_tree(base_branch, working_directory)
    if manifest is not None:
        write_manifest_to_path(manifest, base_branch)
    else:
        write_manifest_to_path(os.path.join(working_directory,
                    "bzr-builder.manifest"), base_branch)


class cmd_build(Command):
    """Build a tree based on a 'recipe'.

    Pass the name of the recipe file and the directory to work in.

    See "bzr help builder" for more information on what a recipe is.
    """
    takes_args = ["recipe_file", "working_directory"]
    takes_options = [
            Option('manifest', type=str, argname="path",
                   help="Path to write the manifest to."),
            Option('if-changed-from', type=str, argname="path",
                   help="Only build if the outcome would be different "
                        "to that specified in the specified manifest."),
                    ]

    def run(self, recipe_file, working_directory, manifest=None,
            if_changed_from=None):
        return build_one_recipe(recipe_file, working_directory,
                manifest=manifest, if_changed_from=if_changed_from)


register_command(cmd_build)


class cmd_dailydeb(cmd_build):
    """Build a deb based on a 'recipe'.

    See "bzr help builder" for more information on what a recipe is.

    If you do not specify a working directory then a temporary
    directory will be used and it will be removed when the command
    finishes.
    """

    takes_options = cmd_build.takes_options + [
                Option("package", type=str,
                       help="The package name to use in the changelog entry. "
                            "If not specified then the package from the "
                            "previous changelog entry will be used, so it "
                            "must be specified if there is no changelog."),
                Option("distribution", type=str,
                        help="The distribution to target. If not specified "
                             "then the same distribution as the last entry "
                             "in debian/changelog will be used."),
                Option("dput", type=str, argname="target",
                        help="dput the built package to the specified "
                        "dput target."),
                Option("key-id", type=str, short_name="k",
                       help="Sign the packages with the specified GnuPG key, "
                            "must be specified if you use --dput."),
            ]

    takes_args = ["recipe_file", "working_directory?"]

    def run(self, recipe_file, working_directory=None, manifest=None,
            if_changed_from=None, package=None, distribution=None,
            dput=None, key_id=None):

        if dput is not None and key_id is None:
            raise errors.BzrCommandError("You must specify --key-id if you "
                    "specify --dput.")

        base_branch = get_base_branch(recipe_file, if_changed_from=if_changed_from)
        if base_branch is None:
            trace.note("Unchanged")
            return 0
        recipe_name = os.path.basename(recipe_file)
        if recipe_name.endswith(".recipe"):
            recipe_name = recipe_name[:-len(".recipe")]
        version = base_branch.deb_version
        if "-" in version:
            version = version[:version.rindex("-")]
        package_basedir = "%s-%s" % (package or recipe_name, version)
        if working_directory is None:
            temp_dir = tempfile.mkdtemp(prefix="bzr-builder-")
            working_directory = temp_dir
        else:
            temp_dir = None
            if not os.path.exists(working_directory):
                os.makedirs(working_directory)
        try:
            package_dir = os.path.join(working_directory, package_basedir)
            build_tree(base_branch, package_dir)
            write_manifest_to_path(os.path.join(package_dir, "debian",
                        "bzr-builder.manifest"), base_branch)
            add_changelog_entry(base_branch, package_dir,
                    distribution=distribution, package=package)
            build_source_package(package_dir)
            if key_id is not None:
                sign_source_package(package_dir, key_id)
            if dput is not None:
                dput_source_package(package_dir, dput)
            if manifest is not None:
                write_manifest_to_path(manifest, base_branch)
        finally:
            if temp_dir is not None:
                shutil.rmtree(temp_dir)


register_command(cmd_dailydeb)


def test_suite():
    from unittest import TestSuite
    from bzrlib.plugins.builder import tests
    result = TestSuite()
    result.addTest(tests.test_suite())
    return result<|MERGE_RESOLUTION|>--- conflicted
+++ resolved
@@ -90,13 +90,8 @@
 
 It is also possible to produce Debian source packages from a recipe, assuming
 that one of the branches in the recipe contains some appropriate packaging.
-<<<<<<< HEAD
-You can do this using the "bzr dailydeb" command which takes the same
-arguments as "build". Only this time in working dir, you will find a source
-=======
 You can do this using the "bzr dailydeb" command, which takes the same
 arguments as "build". Only this time in the working dir you will find a source
->>>>>>> 70011570
 package and a directory containing the code that the packages was built from
 once it is done. Also take a look at the "--key-id" and "--dput" arguments to
 have "bzr dailydeb" sign and upload the source package somewhere.
