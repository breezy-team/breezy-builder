--- conflicted
+++ resolved
@@ -73,23 +73,13 @@
 You can also merge specific subdirectories from a branch with a "nest-part"
 line like
 
-<<<<<<< HEAD
   nest-part packaging lp:~foo-dev/foo/packaging debian
-
-which specifies that the only the debian/ subdirectory should be merged. This
-works even if the branches share no revision history. You can optionally specify
-the subdirectory in the target with a line like
-
-  nest-part libfoo lp:libfoo src lib/foo
-=======
-nest-part packaging lp:~foo-dev/foo/packaging debian
 
 which specifies that the only the debian/ subdirectory should be merged.  This
 works even if the branches share no revision history.  You can optionally
 specify the revision and subdirectory in the target with a line like
 
-nest-part libfoo lp:libfoo src lib/foo tag:release-1.2
->>>>>>> 5cbb86bb
+  nest-part libfoo lp:libfoo src lib/foo tag:release-1.2
 
 will put the "src" directory of libfoo in "lib/foo", using the revision of
 libfoo tagged "release-1.2"
