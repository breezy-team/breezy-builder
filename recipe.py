# bzr-builder: a bzr plugin to constuct trees based on recipes
# Copyright 2009 Canonical Ltd.

# This program is free software: you can redistribute it and/or modify it 
# under the terms of the GNU General Public License version 3, as published 
# by the Free Software Foundation.

# This program is distributed in the hope that it will be useful, but 
# WITHOUT ANY WARRANTY; without even the implied warranties of 
# MERCHANTABILITY, SATISFACTORY QUALITY, or FITNESS FOR A PARTICULAR 
# PURPOSE.  See the GNU General Public License for more details.

# You should have received a copy of the GNU General Public License along
# with this program.  If not, see <http://www.gnu.org/licenses/>.

import os
import signal
import subprocess

from bzrlib import (
        branch,
        bzrdir,
        errors,
        merge,
        revision,
        revisionspec,
        tag,
        trace,
        transport,
        urlutils,
        )


try:
    from debian import changelog
except ImportError:
    from debian_bundle import changelog


def subprocess_setup():
    signal.signal(signal.SIGPIPE, signal.SIG_DFL)


MERGE_INSTRUCTION = "merge"
NEST_PART_INSTRUCTION = "nest-part"
NEST_INSTRUCTION = "nest"
RUN_INSTRUCTION = "run"

TIME_VAR = "{time}"
DATE_VAR = "{date}"
REVNO_VAR = "{revno}"
REVNO_PARAM_VAR = "{revno:%s}"
DEBUPSTREAM_VAR = "{debupstream}"

ok_to_preserve = [DEBUPSTREAM_VAR]
# The variables that don't require substitution in their name
simple_vars = [TIME_VAR, DATE_VAR, REVNO_VAR, DEBUPSTREAM_VAR]


def check_expanded_deb_version(base_branch):
    checked_version = base_branch.deb_version
    for token in ok_to_preserve:
        checked_version = checked_version.replace(token, "")
    if "{" in checked_version:
        available_tokens = simple_vars
        for name in base_branch.list_branch_names():
            available_tokens.append(REVNO_PARAM_VAR % name)
        raise errors.BzrCommandError("deb-version not fully "
                "expanded: %s. Valid substitutions are: %s"
                % (base_branch.deb_version, available_tokens))


class CommandFailedError(errors.BzrError):

    _fmt = "The command \"%(command)s\" failed."

    def __init__(self, command):
        super(CommandFailedError, self).__init__()
        self.command = command


def ensure_basedir(to_transport):
    """Ensure that the basedir of to_transport exists.

    It is allowed to already exist currently, to reuse directories.

    :param to_transport: The Transport to ensure that the basedir of
            exists.
    """
    try:
        to_transport.mkdir('.')
    except errors.FileExists:
        pass
    except errors.NoSuchFile:
        raise errors.BzrCommandError('Parent of "%s" does not exist.'
                                     % to_transport.base)


def pull_or_branch(tree_to, br_to, br_from, to_transport, revision_id,
        accelerator_tree=None, possible_transports=None):
    """Either pull or branch from a branch.

    Depending on whether the target branch and tree exist already this
    will either pull from the source branch, or branch from it. If it
    returns this function will return a branch and tree for the target,
    after creating either if necessary.

    :param tree_to: The WorkingTree to pull in to, or None. If not None then
            br_to must not be None.
    :param br_to: The Branch to pull in to, or None to branch.
    :param br_from: The Branch to pull/branch from.
    :param to_transport: A Transport for the root of the target.
    :param revision_id: the revision id to pull/branch.
    :param accelerator_tree: A tree to take contents from that is faster than
            extracting from br_from, or None.
    :param possible_transports: A list of transports that can be reused, or
            None.
    :return: A tuple of (target tree, target branch) which are the updated
            tree and branch, created if necessary. They are locked, and you
            should use these instead of tree_to and br_to if they were passed
            in, including for unlocking.
    """
    created_tree_to = False
    created_br_to = False
    if br_to is None:
        # We do a "branch"
        ensure_basedir(to_transport)
        dir = br_from.bzrdir.sprout(to_transport.base, revision_id,
                                    possible_transports=possible_transports,
                                    accelerator_tree=accelerator_tree,
                                    source_branch=br_from)
        try:
            tree_to = dir.open_workingtree()
        except errors.NoWorkingTree:
            # There's no working tree, so it's probably in a no-trees repo,
            # but the whole point of this is to create trees, so we should
            # forcibly create one.
            tree_to = dir.create_workingtree()
        br_to = tree_to.branch
        created_br_to = True
        tag._merge_tags_if_possible(br_from, br_to)
        created_tree_to = True
    else:
        # We do a "pull"
        if tree_to is not None:
            # FIXME: should these pulls overwrite?
            tree_to.pull(br_from, stop_revision=revision_id,
                    possible_transports=possible_transports)
        else:
            br_to.pull(br_from, stop_revision=revision_id,
                    possible_transports=possible_transports)
            tree_to = br_to.bzrdir.create_workingtree()
            # Ugh, we have to assume that the caller replaces their reference
            # to the branch with the one we return.
            br_to.unlock()
            br_to = tree_to.branch
            br_to.lock_write()
            created_tree_to = True
    if created_tree_to:
        tree_to.lock_write()
    try:
        if created_br_to:
            br_to.lock_write()
        try:
            conflicts = tree_to.conflicts()
            if len(conflicts) > 0:
                # FIXME: better reporting
                raise errors.BzrCommandError("Conflicts... aborting.")
        except:
            if created_br_to:
                br_to.unlock()
            raise
    except:
        if created_tree_to:
            tree_to.unlock()
        raise
    return tree_to, br_to


def merge_branch(child_branch, tree_to, br_to, possible_transports=None):
    """Merge the branch specified by child_branch.

    :param child_branch: the RecipeBranch to retrieve the branch and revision to
            merge from.
    :param tree_to: the WorkingTree to merge in to.
    :param br_to: the Branch to merge in to.
    """
    if child_branch.branch is None:
        child_branch.branch = branch.Branch.open(child_branch.url,
                possible_transports=possible_transports)
    child_branch.branch.lock_read()
    try:
        tag._merge_tags_if_possible(child_branch.branch, br_to)
        if child_branch.revspec is not None:
            merge_revspec = revisionspec.RevisionSpec.from_string(
                    child_branch.revspec)
            try:
                merge_revid = merge_revspec.as_revision_id(
                    child_branch.branch)
            except errors.InvalidRevisionSpec, e:
                # Give the user a hint if they didn't mean to speciy
                # a revspec.
                e.extra = (". Did you not mean to specify a revspec "
                    "at the end of the merge line?")
                raise e
        else:
            merge_revid = child_branch.branch.last_revision()
        child_branch.revid = merge_revid
        merger = merge.Merger.from_revision_ids(None, tree_to, merge_revid,
                other_branch=child_branch.branch, tree_branch=br_to)
        merger.merge_type = merge.Merge3Merger
        if (merger.base_rev_id == merger.other_rev_id and
                merger.other_rev_id is not None):
            # Nothing to do.
            return
        conflict_count = merger.do_merge()
        merger.set_pending()
        if conflict_count:
            # FIXME: better reporting
            raise errors.BzrCommandError("Conflicts from merge")
        tree_to.commit("Merge %s" %
                urlutils.unescape_for_display(
                    child_branch.url, 'utf-8'))
    finally:
        child_branch.branch.unlock()


def nest_part_branch(op, child_branch, tree_to, br_to, subpath,
        target_subdir=None):
    """Merge the branch subdirectory specified by child_branch.

    :param child_branch: the RecipeBranch to retrieve the branch and revision to
            merge from.
    :param tree_to: the WorkingTree to merge in to.
    :param br_to: the Branch to merge in to.
    :param subpath: only merge files from branch that are from this path.
        e.g. subpath='/debian' will only merge changes from that directory.
    :param target_subdir: (optional) directory in target to merge that
        subpath into.  Defaults to basename of subpath.
    """
    merge_from = branch.Branch.open(child_branch.url)
    merge_from.lock_read()
    op.add_cleanup(merge_from.unlock)
    if child_branch.revspec is not None:
        merge_revspec = revisionspec.RevisionSpec.from_string(
                child_branch.revspec)
        merge_revid = merge_revspec.as_revision_id(merge_from)
    else:
        merge_revid = merge_from.last_revision()
    child_branch.revid = merge_revid
    other_tree = merge_from.basis_tree()
    other_tree.lock_read()
    op.add_cleanup(other_tree.unlock)
    if target_subdir is None:
        target_subdir = os.path.basename(subpath)
    merger = merge.MergeIntoMerger(this_tree=tree_to, other_tree=other_tree,
        other_branch=merge_from, target_subdir=target_subdir,
        source_subpath=subpath, other_rev_id=merge_revid)
    merger.set_base_revision(revision.NULL_REVISION, merge_from)
    conflict_count = merger.do_merge()
    merger.set_pending()
    if conflict_count:
        # FIXME: better reporting
        raise errors.BzrCommandError("Conflicts from merge")
    tree_to.commit("Merge %s of %s" %
        (subpath, urlutils.unescape_for_display(child_branch.url, 'utf-8')))


def update_branch(base_branch, tree_to, br_to, to_transport,
        possible_transports=None):
    if base_branch.branch is None:
        base_branch.branch = branch.Branch.open(base_branch.url,
                possible_transports=possible_transports)
    base_branch.branch.lock_read()
    try:
        if base_branch.revspec is not None:
            revspec = revisionspec.RevisionSpec.from_string(
                    base_branch.revspec)
            revision_id = revspec.as_revision_id(base_branch.branch)
        else:
            revision_id = base_branch.branch.last_revision()
        base_branch.revid = revision_id
        tree_to, br_to = pull_or_branch(tree_to, br_to, base_branch.branch,
                to_transport, revision_id,
                possible_transports=possible_transports)
    finally:
        base_branch.branch.unlock()
    return tree_to, br_to


def _resolve_revisions_recurse(new_branch, substitute_revno,
        if_changed_from=None):
    changed = False
    new_branch.branch = branch.Branch.open(new_branch.url)
    new_branch.branch.lock_read()
    try:
        if new_branch.revspec is not None:
            revspec = revisionspec.RevisionSpec.from_string(
                    new_branch.revspec)
            revision_id = revspec.as_revision_id(new_branch.branch)
        else:
            revision_id = new_branch.branch.last_revision()
        new_branch.revid = revision_id
        def get_revno():
            try:
                revno = new_branch.branch.revision_id_to_revno(revision_id)
                return str(revno)
            except errors.NoSuchRevision:
                # We need to load and use the full revno map after all
                result = new_branch.branch.get_revision_id_to_revno_map().get(
                        revision_id)
            if result is None:
                return result
            return ".".join(result)
        substitute_revno(new_branch.name, get_revno)
        if (if_changed_from is not None
                and (new_branch.revspec is not None
                        or if_changed_from.revspec is not None)):
            if if_changed_from.revspec is not None:
                changed_revspec = revisionspec.RevisionSpec.from_string(
                        if_changed_from.revspec)
                changed_revision_id = changed_revspec.as_revision_id(
                        new_branch.branch)
            else:
                changed_revision_id = new_branch.branch.last_revision()
            if revision_id != changed_revision_id:
                changed = True
        for index, instruction in enumerate(new_branch.child_branches):
            child_branch = instruction.recipe_branch
            if_changed_child = None
            if if_changed_from is not None:
                if_changed_child = if_changed_from.child_branches[index].recipe_branch
            if child_branch is not None:
                child_changed = _resolve_revisions_recurse(child_branch,
                        substitute_revno,
                        if_changed_from=if_changed_child)
                if child_changed:
                    changed = child_changed
        return changed
    finally:
        new_branch.branch.unlock()


def resolve_revisions(base_branch, if_changed_from=None):
    """Resolve all the unknowns in base_branch.

    This walks the RecipeBranch and substitutes in revnos and deb_version.

    If if_changed_from is not None then it should be a second RecipeBranch
    to compare base_branch against. If the shape, or the revision ids differ
    then the function will return True.

    :param base_branch: the RecipeBranch we plan to build.
    :param if_changed_from: the RecipeBranch that we want to compare against.
    :return: False if if_changed_from is not None, and the shape and revisions
        of the two branches don't differ. True otherwise.
    """
    changed = False
    if if_changed_from is not None:
        changed = base_branch.different_shape_to(if_changed_from)
    if_changed_from_revisions = if_changed_from
    if changed:
        if_changed_from_revisions = None
    changed_revisions = _resolve_revisions_recurse(base_branch,
            base_branch.substitute_revno,
            if_changed_from=if_changed_from_revisions)
    if not changed:
        changed = changed_revisions
    check_expanded_deb_version(base_branch)
    if if_changed_from is not None and not changed:
        return False
    return True


def _build_inner_tree(base_branch, target_path, possible_transports=None):
    revision_of = ""
    if base_branch.revspec is not None:
        revision_of = "revision '%s' of " % base_branch.revspec
    trace.note("Retrieving %s'%s' to put at '%s'."
        % (revision_of, base_branch.url, target_path))
    to_transport = transport.get_transport(target_path,
            possible_transports=possible_transports)
    try:
        tree_to, br_to = bzrdir.BzrDir.open_tree_or_branch(target_path)
        # Should we commit any changes in the tree here? If we don't
        # then they will get folded up in to the first merge.
    except errors.NotBranchError:
        tree_to = None
        br_to = None
    if tree_to is not None:
        tree_to.lock_write()
    try:
        if br_to is not None:
            br_to.lock_write()
        try:
            tree_to, br_to = update_branch(base_branch, tree_to, br_to,
                    to_transport, possible_transports=possible_transports)
            for instruction in base_branch.child_branches:
                instruction.apply(target_path, tree_to, br_to)
        finally:
            # Is this ok if tree_to is created by pull_or_branch?
            if br_to is not None:
                br_to.unlock()
    finally:
        if tree_to is not None:
            tree_to.unlock()


def build_tree(base_branch, target_path, possible_transports=None):
    """Build the RecipeBranch at a path.

    Follow the instructions embodied in RecipeBranch and build a tree
    based on them rooted at target_path. If target_path exists and
    is the root of the branch then the branch will be updated based on
    what the RecipeBranch requires.

    :param base_branch: a RecipeBranch to build.
    :param target_path: the path to the base of the desired output.
    """
    trace.note("Building tree.")
    _build_inner_tree(base_branch, target_path,
            possible_transports=possible_transports)


class ChildBranch(object):
    """A child branch in a recipe.

    If the nest path is not None it is the path relative to the recipe branch
    where the child branch should be placed.  If it is None then the child
    branch should be merged instead of nested.
    """

    def __init__(self, recipe_branch, nest_path=None):
        self.recipe_branch = recipe_branch
        self.nest_path = nest_path

    def apply(self, target_path, tree_to, br_to, possible_transports=None):
        raise NotImplementedError(self.apply)

    def as_tuple(self):
        return (self.recipe_branch, self.nest_path)


class CommandInstruction(ChildBranch):

    def apply(self, target_path, tree_to, br_to, possible_transports=None):
        # it's a command
        trace.note("Running '%s' in '%s'." % (self.nest_path, target_path))
        proc = subprocess.Popen(self.nest_path, cwd=target_path,
            preexec_fn=subprocess_setup, shell=True, stdin=subprocess.PIPE)
        proc.communicate()
        if proc.returncode != 0:
            raise CommandFailedError(self.nest_path)


class MergeInstruction(ChildBranch):

    def apply(self, target_path, tree_to, br_to, possible_transports=None):
        revision_of = ""
        if self.recipe_branch.revspec is not None:
            revision_of = "revision '%s' of " % self.recipe_branch.revspec
        trace.note("Merging %s'%s' in to '%s'."
                % (revision_of, self.recipe_branch.url, target_path))
        merge_branch(self.recipe_branch, tree_to, br_to,
                possible_transports=possible_transports)


class NestPartInstruction(ChildBranch):

    def __init__(self, recipe_branch, subpath, target_subdir):
        ChildBranch.__init__(self, recipe_branch)
        self.subpath = subpath
        self.target_subdir = target_subdir

    def apply(self, target_path, tree_to, br_to):
        from bzrlib.cleanup import OperationWithCleanups
        op = OperationWithCleanups(nest_part_branch)
        op.run(self.recipe_branch, tree_to, br_to, self.subpath,
            self.target_subdir)


class NestInstruction(ChildBranch):

    def apply(self, target_path, tree_to, br_to, possible_transports=None):
        _build_inner_tree(self.recipe_branch,
            target_path=os.path.join(target_path, self.nest_path),
            possible_transports=possible_transports)


class RecipeBranch(object):
    """A nested structure that represents a Recipe.

    A RecipeBranch has a name and a url (the name can be None for the
    root branch), and optionally child branches that are either merged
    or nested.

    The child_branches attribute is a list of tuples of ChildBranch objects.
    The revid attribute records the revid that the url and revspec resolved
    to when the RecipeBranch was built, or None if it has not been built.

    :ivar revid: after this recipe branch has been built this is set to the
        revision ID that was merged/nested from the branch at self.url.
    """

    def __init__(self, name, url, revspec=None):
        """Create a RecipeBranch.

        :param name: the name for the branch, or None if it is the root.
        :param url: the URL from which to retrieve the branch.
        :param revspec: a revision specifier for the revision of the branch
                to use, or None (the default) to use the last revision.
        """
        self.name = name
        self.url = url
        self.revspec = revspec
        self.child_branches = []
        self.revid = None
        self.branch = None

    def merge_branch(self, branch):
        """Merge a child branch in to this one.

        :param branch: the RecipeBranch to merge.
        """
        self.child_branches.append(MergeInstruction(branch))

    def nest_part_branch(self, branch, subpath=None, target_subdir=None):
        """Merge subdir of a child branch into this one.

        :param branch: the RecipeBranch to merge.
        :param subpath: only merge files from branch that are from this path.
            e.g. subpath='/debian' will only merge changes from that directory.
        :param target_subdir: (optional) directory in target to merge that
            subpath into.  Defaults to basename of subpath.
        """
        self.child_branches.append(
            NestPartInstruction(branch, subpath, target_subdir))

    def nest_branch(self, location, branch):
        """Nest a child branch in to this one.

        :param location: the relative path at which this branch should be nested.
        :param branch: the RecipeBranch to nest.
        """
        assert location not in [b.nest_path for b in self.child_branches],\
            "%s already has branch nested there" % location
        self.child_branches.append(NestInstruction(branch, location))

    def run_command(self, command):
        """Set a command to be run.

        :param command: the command to be run
        """
        self.child_branches.append(CommandInstruction(None, command))

    def different_shape_to(self, other_branch):
        """Tests whether the name, url and child_branches are the same"""
        if self.name != other_branch.name:
            return True
        if self.url != other_branch.url:
            return True
        if len(self.child_branches) != len(other_branch.child_branches):
            return True
        for index, instruction in enumerate(self.child_branches):
            child_branch = instruction.recipe_branch
            nest_location = instruction.nest_path
            other_instruction = other_branch.child_branches[index]
            other_child_branch = other_instruction.recipe_branch
            other_nest_location = other_instruction.nest_path
            if nest_location != other_nest_location:
                return True
            if ((child_branch is None and other_child_branch is not None)
                    or (child_branch is not None and other_child_branch is None)):
                return True
            # if child_branch is None then other_child_branch must be
            # None too, meaning that they are both run instructions,
            # we would compare their nest locations (commands), but
            # that has already been done, so just guard
            if (child_branch is not None
                    and child_branch.different_shape_to(other_child_branch)):
                return True
        return False

    def _list_child_names(self):
        child_names = []
        for instruction in self.child_branches:
            child_branch = instruction.recipe_branch
            if child_branch is None:
                continue
            child_names += child_branch.list_branch_names()
        return child_names

    def list_branch_names(self):
        """List all of the branch names under this one.

        :return: a list of the branch names.
        :rtype: list(str)
        """
        return [self.name] + self._list_child_names()


class BaseRecipeBranch(RecipeBranch):
    """The RecipeBranch that is at the root of a recipe."""

    def __init__(self, url, deb_version, format, revspec=None):
        """Create a BaseRecipeBranch.

        :param deb_version: the template to use for the version number.
                Should be None for anything except the root branch.
        """
        super(BaseRecipeBranch, self).__init__(None, url, revspec=revspec)
        self.deb_version = deb_version
        self.format = format

    def substitute_revno(self, branch_name, get_revno_cb):
        """Substitute the revno for the given branch name in deb_version.

        Where deb_version has a place to substitute the revno for a branch
        this will substitute it for the given branch name.

        :param branch_name: the name of the RecipeBranch to substitute.
        :param get_revno_cb: a callback to get the revno for that branch if
            needed.
        """
        if branch_name is None:
            subst_string = REVNO_VAR
        else:
            subst_string = REVNO_PARAM_VAR % branch_name
        if subst_string in self.deb_version:
            revno = get_revno_cb()
            if revno is None:
                raise errors.BzrCommandError("Can't substitute revno of "
                        "branch %s in deb-version, as it's revno can't be "
                        "determined")
            self.deb_version = self.deb_version.replace(subst_string, revno)

    def substitute_time(self, time):
        """Substitute the time in to deb_version if needed.

        :param time: a datetime.datetime with the desired time.
        """
        if TIME_VAR in self.deb_version:
            self.deb_version = self.deb_version.replace(TIME_VAR,
                    time.strftime("%Y%m%d%H%M"))
        if DATE_VAR in self.deb_version:
            self.deb_version = self.deb_version.replace(DATE_VAR,
                    time.strftime("%Y%m%d"))

    def substitute_debupstream(self, version):
        """Substitute {debupstream} in to deb_version if needed.

        :param version: the Version object to take the upstream version
            from.
        """
        if DEBUPSTREAM_VAR in self.deb_version:
            # Should we include the epoch?
            self.deb_version = self.deb_version.replace(DEBUPSTREAM_VAR,
                    version.upstream_version)

    def _add_child_branches_to_manifest(self, child_branches, indent_level):
        manifest = ""
        for instruction in child_branches:
            child_branch = instruction.recipe_branch
            nest_location = instruction.nest_path
            if child_branch is None:
                manifest += "%s%s %s\n" % ("  " * indent_level, RUN_INSTRUCTION,
                        nest_location)
            else:
                if child_branch.revid is not None:
                    revid_part = " revid:%s" % child_branch.revid
                elif child_branch.revspec is not None:
                    revid_part = " %s" % child_branch.revspec
                else:
                    revid_part = ""
                if nest_location is not None:
                    manifest += "%s%s %s %s %s%s\n" % \
                                 ("  " * indent_level, NEST_INSTRUCTION,
                                  child_branch.name,
                                  child_branch.url, nest_location,
                                  revid_part)
                    manifest += self._add_child_branches_to_manifest(
                            child_branch.child_branches, indent_level+1)
                else:
                    manifest += "%s%s %s %s%s\n" % \
                                 ("  " * indent_level, MERGE_INSTRUCTION,
                                  child_branch.name,
                                  child_branch.url, revid_part)
        return manifest


    def __str__(self):
        manifest = "# bzr-builder format %s deb-version " % str(self.format)
        # TODO: should we store the expanded version that was used?
        manifest += "%s\n" % (self.deb_version,)
        if self.revid is not None:
            manifest += "%s revid:%s\n" % (self.url, self.revid)
        elif self.revspec is not None:
            manifest += "%s %s\n" % (self.url, self.revspec)
        else:
            manifest += "%s\n" % (self.url,)
        manifest += self._add_child_branches_to_manifest(self.child_branches,
                0)
        # Sanity check.
        # TODO: write a function that compares the result of this parse with
        # the branch that we built it from.
        RecipeParser(manifest).parse()
        return manifest

    def list_branch_names(self):
        return self._list_child_names()


class RecipeParseError(errors.BzrError):
    _fmt = "Error parsing %(filename)s:%(line)s:%(char)s: %(problem)s."

    def __init__(self, filename, line, char, problem):
        errors.BzrError.__init__(self, filename=filename, line=line, char=char,
                problem=problem)


class ForbiddenInstructionError(RecipeParseError):

    def __init__(self, filename, line, char, problem, instruction_name=None):
        RecipeParseError.__init__(self, filename, line, char, problem)
        self.instruction_name = instruction_name


class RecipeParser(object):
    """Parse a recipe.

    The parse() method is probably the only one that interests you.
    """

    whitespace_chars = " \t"
    eol_char = "\n"
    digit_chars = ("0", "1", "2", "3", "4", "5", "6", "7", "8", "9")

    NEWEST_VERSION = 0.3

    def __init__(self, f, filename=None):
        """Create a RecipeParser.

        :param f: either the recipe as a string, or a file like object to
            take it from.
        :param filename: the filename of the recipe if known (for error
            reporting).
        """
        if getattr(f, "read", None) is not None:
            self.text = f.read()
        else:
            self.text = f
        self.filename = filename
        if filename is None:
            self.filename = "recipe"

    def parse(self, forbidden_instructions=None):
        """Parse the recipe.

        :param forbidden_instructions: a list of instructions that you
            don't want to allow. Defaults to None allowing them all.
        :type forbidden_instructions: list(str) or None
        :return: a RecipeBranch representing the recipe.
        """
        self.lines = self.text.split("\n")
        self.index = 0
        self.line_index = 0
        self.current_line = self.lines[self.line_index]
        self.current_indent_level = 0
        self.seen_nicks = set()
        self.seen_paths = {".": 1}
        (version, deb_version) = self.parse_header()
        self.version = version
        last_instruction = None
        active_branches = []
        last_branch = None
        while self.line_index < len(self.lines):
            if self.is_blankline():
                self.new_line()
                continue
            comment = self.parse_comment_line()
            if comment is not None:
                self.new_line()
                continue
            old_indent_level = self.parse_indent()
            if old_indent_level is not None:
                if (old_indent_level < self.current_indent_level
                    and last_instruction != NEST_INSTRUCTION):
                    self.throw_parse_error("Not allowed to indent unless "
                            "after a '%s' line" % NEST_INSTRUCTION)
                if old_indent_level < self.current_indent_level:
                    active_branches.append(last_branch)
                else:
                    unindent = self.current_indent_level - old_indent_level
                    active_branches = active_branches[:unindent]
            if last_instruction is None:
                url = self.take_to_whitespace("branch to start from")
                revspec = self.parse_optional_revspec()
                self.new_line()
                last_branch = BaseRecipeBranch(url, deb_version,
                        self.version, revspec=revspec)
                active_branches = [last_branch]
                last_instruction = ""
            else:
                instruction = self.parse_instruction(
                    forbidden_instructions=forbidden_instructions)
                if instruction == RUN_INSTRUCTION:
                    self.parse_whitespace("the command")
                    command = self.take_to_newline().strip()
                    self.new_line()
                    active_branches[-1].run_command(command)
                else:
                    branch_id = self.parse_branch_id()
                    url = self.parse_branch_url()
                    if instruction == NEST_INSTRUCTION:
                        location = self.parse_branch_location()
                    if instruction == NEST_PART_INSTRUCTION:
                        path = self.parse_subpath()
                        target_subdir = self.parse_optional_path()
                        if target_subdir == '':
                            target_subdir = None
<<<<<<< HEAD
                    revspec = self.parse_optional_revspec()
=======
                            revspec = None
                        else:
                            revspec = self.parse_optional_revspec()
                    else:
                        revspec = self.parse_optional_revspec()
>>>>>>> 5cbb86bb
                    self.new_line()
                    last_branch = RecipeBranch(branch_id, url, revspec=revspec)
                    if instruction == NEST_INSTRUCTION:
                        active_branches[-1].nest_branch(location, last_branch)
                    elif instruction == MERGE_INSTRUCTION:
                        active_branches[-1].merge_branch(last_branch)
                    elif instruction == NEST_PART_INSTRUCTION:
                        active_branches[-1].nest_part_branch(
                            last_branch, path, target_subdir)
                last_instruction = instruction
        if len(active_branches) == 0:
            self.throw_parse_error("Empty recipe")
        return active_branches[0]

    def parse_header(self):
        self.parse_char("#")
        self.parse_word("bzr-builder", require_whitespace=False)
        self.parse_word("format")
        version, version_str = self.peek_float("format version")
        if version > self.NEWEST_VERSION:
            self.throw_parse_error("Unknown format: '%s'" % str(version))
        self.take_chars(len(version_str))
        self.parse_word("deb-version")
        self.parse_whitespace("a value for 'deb-version'")
        deb_version = self.take_to_whitespace("a value for 'deb-version'")
        self.new_line()
        return version, deb_version

    def parse_instruction(self, forbidden_instructions=None):
        if self.version < 0.2:
            options = (MERGE_INSTRUCTION, NEST_INSTRUCTION)
            options_str = "'%s' or '%s'" % options
        elif self.version < 0.3:
            options = (MERGE_INSTRUCTION, NEST_INSTRUCTION, RUN_INSTRUCTION)
            options_str = "'%s', '%s' or '%s'" % options
        else:
            options = (MERGE_INSTRUCTION, NEST_INSTRUCTION,
                NEST_PART_INSTRUCTION, RUN_INSTRUCTION)
            options_str = "'%s', '%s', '%s' or '%s'" % options
        instruction = self.peek_to_whitespace()
        if instruction is None:
            self.throw_parse_error("End of line while looking for %s"
                    % options_str)
        if instruction in options:
            if forbidden_instructions is not None:
                if instruction in forbidden_instructions:
                    self.throw_parse_error("The '%s' instruction is "
                            "forbidden." % instruction,
                            cls=ForbiddenInstructionError,
                            instruction_name=instruction)
            self.take_chars(len(instruction))
            return instruction
        self.throw_parse_error("Expecting %s, got '%s'"
                % (options_str, instruction))

    def parse_branch_id(self):
        self.parse_whitespace("the branch id")
        branch_id = self.peek_to_whitespace()
        if branch_id is None:
            self.throw_parse_error("End of line while looking for the "
                    "branch id")
        if branch_id in self.seen_nicks:
            self.throw_parse_error("'%s' was already used to identify "
                    "a branch." % branch_id)
        self.take_chars(len(branch_id))
        self.seen_nicks.add(branch_id)
        return branch_id

    def parse_branch_url(self):
        self.parse_whitespace("the branch url")
        branch_url = self.take_to_whitespace("the branch url")
        return branch_url

    def parse_branch_location(self):
        # FIXME: Needs a better term
        self.parse_whitespace("the location to nest")
        location = self.peek_to_whitespace()
        if location is None:
            self.throw_parse_error("End of line while looking for the "
                    "location to nest")
        norm_location = os.path.normpath(location)
        if norm_location in self.seen_paths:
            self.throw_parse_error("The path '%s' is a duplicate of "
                    "the one used on line %d." % (location,
                        self.seen_paths[norm_location]))
        if os.path.isabs(norm_location):
            self.throw_parse_error("Absolute paths are not allowed: %s"
                    % location)
        if norm_location.startswith(".."):
            self.throw_parse_error("Paths outside the current directory "
                    "are not allowed: %s" % location)
        self.take_chars(len(location))
        self.seen_paths[norm_location] = self.line_index + 1
        return location

    def parse_subpath(self):
        self.parse_whitespace("the subpath to merge")
        location = self.take_to_whitespace("the subpath to merge")
        return location

    def parse_revspec(self):
        self.parse_whitespace("the revspec")
        revspec = self.take_to_whitespace("the revspec")
        return revspec

    def parse_optional_revspec(self):
        self.parse_whitespace(None, require=False)
        revspec = self.peek_to_whitespace()
        if revspec is not None:
            self.take_chars(len(revspec))
        return revspec

    def parse_optional_path(self):
        self.parse_whitespace(None, require=False)
        path = self.peek_to_whitespace()
        if path is not None:
            self.take_chars(len(path))
        return path

    def throw_parse_error(self, problem, cls=None, **kwargs):
        if cls is None:
            cls = RecipeParseError
        raise cls(self.filename, self.line_index + 1,
                self.index + 1, problem, **kwargs)

    def throw_expecting_error(self, expected, actual):
        self.throw_parse_error("Expecting '%s', got '%s'"
                % (expected, actual))

    def throw_eol(self, expected):
        self.throw_parse_error("End of line while looking for '%s'" % expected)

    def new_line(self):
        # Jump over any whitespace
        self.parse_whitespace(None, require=False)
        remaining = self.peek_to_whitespace()
        if remaining != None:
            self.throw_parse_error("Expecting the end of the line, got '%s'"
                    % remaining)
        self.index = 0
        self.line_index += 1
        if self.line_index >= len(self.lines):
            self.current_line = None
        else:
            self.current_line = self.lines[self.line_index]

    def is_blankline(self):
        whitespace = self.peek_whitespace()
        if whitespace is None:
            return True
        return self.peek_char(skip=len(whitespace)) is None

    def take_char(self):
        if self.index >= len(self.current_line):
            return None
        self.index += 1
        return self.current_line[self.index-1]

    def take_chars(self, num):
        ret = ""
        for i in range(num):
            char = self.take_char()
            if char is None:
                return None
            ret += char
        return ret

    def peek_char(self, skip=0):
        if self.index + skip >= len(self.current_line):
            return None
        return self.current_line[self.index + skip]

    def parse_char(self, char):
        actual = self.peek_char()
        if actual is None:
            self.throw_eol(char)
        if actual == char:
            self.take_char()
            return char
        self.throw_expecting_error(char, actual)

    def parse_indent(self):
        """Parse the indent from the start of the line."""
        # FIXME: should just peek the whitespace
        new_indent = self.parse_whitespace(None, require=False)
        # FIXME: These checks should probably come after we check whether
        # any change in indent is legal at this point:
        # "Indents of 3 spaces aren't allowed" -> make it 2 spaces
        # -> "oh, you aren't allowed to indent at that point anyway"
        if "\t" in new_indent:
            self.throw_parse_error("Indents may not be done by tabs")
        if (len(new_indent) % 2 != 0):
            self.throw_parse_error("Indent not a multiple of two spaces")
        new_indent_level = len(new_indent) / 2
        if new_indent_level != self.current_indent_level:
           old_indent_level = self.current_indent_level
           self.current_indent_level = new_indent_level
           if (new_indent_level > old_indent_level
                   and new_indent_level - old_indent_level != 1):
               self.throw_parse_error("Indented by more than two spaces "
                       "at once")
           return old_indent_level
        return None

    def parse_whitespace(self, looking_for, require=True):
        if require:
            actual = self.peek_char()
            if actual is None:
                self.throw_parse_error("End of line while looking for "
                        "%s" % looking_for)
            if actual not in self.whitespace_chars:
                self.throw_parse_error("Expecting whitespace before %s, "
                        "got '%s'." % (looking_for, actual))
        ret = ""
        actual = self.peek_char()
        while (actual is not None and actual in self.whitespace_chars):
            self.take_char()
            ret += actual
            actual = self.peek_char()
        return ret

    def peek_whitespace(self):
        ret = ""
        char = self.peek_char()
        if char is None:
            return char
        count = 0
        while char is not None and char in self.whitespace_chars:
            ret += char
            count += 1
            char = self.peek_char(skip=count)
        return ret

    def parse_word(self, expected, require_whitespace=True):
        self.parse_whitespace("'%s'" % expected, require=require_whitespace)
        length = len(expected)
        actual = self.peek_to_whitespace()
        if actual == expected:
            self.take_chars(length)
            return expected
        if actual is None:
            self.throw_eol(expected)
        self.throw_expecting_error(expected, actual)

    def peek_to_whitespace(self):
        ret = ""
        char = self.peek_char()
        if char is None:
            return char
        count = 0
        while char is not None and char not in self.whitespace_chars:
            ret += char
            count += 1
            char = self.peek_char(skip=count)
        return ret

    def take_to_whitespace(self, looking_for):
        text = self.peek_to_whitespace()
        if text is None:
            self.throw_parse_error("End of line while looking for %s"
                    % looking_for)
        self.take_chars(len(text))
        return text

    def peek_float(self, looking_for):
        self.parse_whitespace(looking_for)
        ret = self._parse_integer()
        conv_fn = int
        if ret == "":
            self.throw_parse_error("Expecting a float, got '%s'" %
                    self.peek_to_whitespace())
        if self.peek_char(skip=len(ret)) == ".":
            conv_fn = float
            ret2 = self._parse_integer(skip=len(ret)+1)
            if ret2 == "":
                self.throw_parse_error("Expecting a float, got '%s'" %
                    self.peek_to_whitespace())
            ret += "." + ret2
        try:
            fl = conv_fn(ret)
        except ValueError:
            self.throw_parse_error("Expecting a float, got '%s'" % ret)
        return (fl, ret)

    def _parse_integer(self, skip=0):
        i = skip
        ret = ""
        while True:
            char = self.peek_char(skip=i)
            if char not in self.digit_chars:
                break
            ret += char
            i = i+1
        return ret

    def parse_integer(self):
        ret = self._parse_integer()
        if ret == "":
            self.throw_parse_error("Expected an integer, found %s" %
                    self.peek_to_whitespace())
        self.take_chars(len(ret))
        return ret

    def take_to_newline(self):
        text = self.current_line[self.index:]
        self.index += len(text)
        return text

    def parse_comment_line(self):
        whitespace = self.peek_whitespace()
        if whitespace is None:
            return ""
        if self.peek_char(skip=len(whitespace)) is None:
            return ""
        if self.peek_char(skip=len(whitespace)) != "#":
            return None
        self.parse_whitespace(None, require=False)
        comment = self.current_line[self.index:]
        self.index += len(comment)
        return comment<|MERGE_RESOLUTION|>--- conflicted
+++ resolved
@@ -818,15 +818,11 @@
                         target_subdir = self.parse_optional_path()
                         if target_subdir == '':
                             target_subdir = None
-<<<<<<< HEAD
-                    revspec = self.parse_optional_revspec()
-=======
                             revspec = None
                         else:
                             revspec = self.parse_optional_revspec()
                     else:
                         revspec = self.parse_optional_revspec()
->>>>>>> 5cbb86bb
                     self.new_line()
                     last_branch = RecipeBranch(branch_id, url, revspec=revspec)
                     if instruction == NEST_INSTRUCTION:
