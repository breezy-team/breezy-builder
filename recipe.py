# bzr-builder: a bzr plugin to constuct trees based on recipes
# Copyright 2009 Canonical Ltd.

# This program is free software: you can redistribute it and/or modify it 
# under the terms of the GNU General Public License version 3, as published 
# by the Free Software Foundation.

# This program is distributed in the hope that it will be useful, but 
# WITHOUT ANY WARRANTY; without even the implied warranties of 
# MERCHANTABILITY, SATISFACTORY QUALITY, or FITNESS FOR A PARTICULAR 
# PURPOSE.  See the GNU General Public License for more details.

# You should have received a copy of the GNU General Public License along
# with this program.  If not, see <http://www.gnu.org/licenses/>.

import os
import signal
import subprocess
import time

from bzrlib import (
    branch as _mod_branch,
    bzrdir,
    errors,
    lazy_regex,
    merge,
    revision,
    revisionspec,
    tag,
    trace,
    transport,
    urlutils,
    version_info as bzr_version_info,
    )

try:
    from bzrlib.errors import NoWhoami
except ImportError:
    NoWhoami = object()


try:
    from debian import changelog
except ImportError:
    from debian_bundle import changelog

try:
    MergeIntoMerger = merge.MergeIntoMerger
except (AttributeError, NameError):
    from bzrlib.plugins.builder.bzrlibbackports import MergeIntoMerger


def subprocess_setup():
    signal.signal(signal.SIGPIPE, signal.SIG_DFL)


MERGE_INSTRUCTION = "merge"
NEST_PART_INSTRUCTION = "nest-part"
NEST_INSTRUCTION = "nest"
RUN_INSTRUCTION = "run"
USAGE = {
    MERGE_INSTRUCTION: 'merge NAME BRANCH [REVISION]',
    NEST_INSTRUCTION: 'nest NAME BRANCH TARGET-DIR [REVISION]',
    NEST_PART_INSTRUCTION:
        'nest-part NAME BRANCH SUBDIR [TARGET-DIR [REVISION]]',
    RUN_INSTRUCTION: 'run COMMAND',
    }

SAFE_INSTRUCTIONS = [
    MERGE_INSTRUCTION, NEST_PART_INSTRUCTION, NEST_INSTRUCTION]


class SubstitutionUnavailable(errors.BzrError):
    _fmt = """Substitution for %(name)s not available: %(reason)s"""

    def __init__(self, name, reason):
        errors.BzrError.__init__(self, name=name, reason=reason)


class SubstitutionVariable(object):
    """A substitution variable for a version string."""

    def replace(self, value):
        """Replace name with value."""
        raise NotImplementedError(self.replace)


class SimpleSubstitutionVariable(object):

    name = None

    def replace(self, value):
        if not self.name in value:
            return value
        return value.replace(self.name, self.get())

    def get(self):
        raise NotImplementedError(self.value)


class BranchSubstitutionVariable(SimpleSubstitutionVariable):

    basename = None

    def __init__(self, branch_name=None):
        self.branch_name = branch_name

    @classmethod
    def determine_name(cls, branch_name):
        if branch_name is None:
            return "{%s}" % cls.basename
        else:
            return "{%s:%s}" % (cls.basename, branch_name)

    @property
    def name(self):
        return self.determine_name(self.branch_name)


class TimeVariable(SimpleSubstitutionVariable):

    name = "{time}"

    def __init__(self, time):
        self._time = time

    def get(self):
        return self._time.strftime("%Y%m%d%H%M")


class DateVariable(SimpleSubstitutionVariable):

    name = "{date}"

    def __init__(self, time):
        self._time = time

    def get(self):
        return self._time.strftime("%Y%m%d")


class DebUpstreamVariable(BranchSubstitutionVariable):

    basename = "debupstream"

    def __init__(self, branch_name, version):
        super(DebUpstreamVariable, self).__init__(branch_name)
        self._version = version

    @classmethod
    def from_changelog(cls, branch_name, changelog):
        if len(changelog._blocks) > 0:
            return cls(branch_name, changelog._blocks[0].version)
        else:
            return cls(branch_name, None)

    def get(self):
        if self._version is None:
            raise SubstitutionUnavailable(self.name,
                "No previous changelog to take the upstream version from")
        # Should we include the epoch?
        return self._version.upstream_version


class DebVersionVariable(BranchSubstitutionVariable):

    basename = "debversion"

    def __init__(self, branch_name, version):
        super(DebVersionVariable, self).__init__(branch_name)
        self._version = version

    @classmethod
    def from_changelog(cls, branch_name, changelog):
        if len(changelog._blocks) > 0:
            return cls(branch_name, changelog._blocks[0].version)
        else:
            return cls(branch_name, None)

    def get(self):
        if self._version is None:
            raise SubstitutionUnavailable(self.name,
                "No previous changelog to take the version from")
        return str(self._version)


class DebUpstreamBaseVariable(DebUpstreamVariable):

    basename = "{debupstream-base}"
    version_regex = lazy_regex.lazy_compile(r'([~+])(svn[0-9]+|bzr[0-9]+|git[0-9a-f]+)')

    def get(self):
        version = super(DebUpstreamBaseVariable, self).get()
        version = self.version_regex.sub("\\1", version)
        if version[-1] not in ("~", "+"):
            version += "+"
        return version


<<<<<<< HEAD
class BranchSubstitutionVariable(SimpleSubstitutionVariable):

    basename = None

    def __init__(self, branch_name=None):
        self.branch_name = branch_name

    @property
    def name(self):
        if self.branch_name is None:
            return "{%s}" % self.basename
        else:
            return "{%s:%s}" % (self.basename, self.branch_name)


class RevisionVariable(BranchSubstitutionVariable):
=======
class RevnoVariable(BranchSubstitutionVariable):

    basename = "revno"
>>>>>>> bc856bb0

    def __init__(self, branch_name, branch, revid):
        super(RevisionVariable, self).__init__(branch_name)
        self.branch = branch
        self.revid = revid


class RevnoVariable(RevisionVariable):

    basename = "revno"

    def get_revno(self):
        try:
            revno = self.branch.revision_id_to_revno(self.revid)
            return str(revno)
        except errors.NoSuchRevision:
            # We need to load and use the full revno map after all
            result = self.branch.get_revision_id_to_revno_map().get(
                    self.revid)
        if result is None:
            return result
        return ".".join(result)

    def get(self):
        revno = self.get_revno()
        if revno is None:
            raise errors.BzrCommandError("Can't substitute revno of "
                    "branch %s in deb-version, as it's revno can't be "
                    "determined" % revno)
        return revno


class RevtimeVariable(RevisionVariable):

    basename = "revtime"

    def get(self):
        rev = self.branch.repository.get_revision(self.revid)
        return time.strftime("%Y%m%d%H%M", time.gmtime(rev.timestamp))


class RevdateVariable(RevisionVariable):

    basename = "revdate"

    def get(self):
        rev = self.branch.repository.get_revision(self.revid)
        return time.strftime("%Y%m%d", time.gmtime(rev.timestamp))


def extract_svn_revnum(rev):
    try:
        foreign_revid = rev.foreign_revid
    except AttributeError:
        try:
            (mapping_name, uuid, bp, srevnum) = rev.revision_id.split(":", 3)
        except ValueError:
            raise errors.InvalidRevisionId(rev.revision_id, None)
        if not mapping_name.startswith("svn-"):
            raise errors.InvalidRevisionId(rev.revision_id, None)
        return int(srevnum)
    else:
        if rev.mapping.vcs.abbreviation == "svn":
            return foreign_revid[2]
        else:
            raise errors.InvalidRevisionId(rev.revision_id, None)


class SubversionRevnumVariable(RevisionVariable):

    basename = "svn-revno"

    def get(self):
        rev = self.branch.repository.get_revision(self.revid)
        try:
            revno = extract_svn_revnum(rev)
        except errors.InvalidRevisionId:
            raise errors.BzrCommandError("unable to expand %s for %r in %r: "
                "not a Subversion revision" % (
                    self.name, self.revid, self.branch))
        return str(revno)


def extract_git_foreign_revid(rev):
    try:
        foreign_revid = rev.foreign_revid
    except AttributeError:
        try:
            (mapping_name, foreign_revid) = rev.revision_id.split(":", 1)
        except ValueError:
            raise errors.InvalidRevisionId(rev.revision_id, None)
        if not mapping_name.startswith("git-"):
            raise errors.InvalidRevisionId(rev.revision_id, None)
        return foreign_revid
    else:
        if rev.mapping.vcs.abbreviation == "git":
            return foreign_revid
        else:
            raise errors.InvalidRevisionId(rev.revision_id, None)


class GitCommitVariable(RevisionVariable):

    basename = "git-commit"

    def get(self):
        rev = self.branch.repository.get_revision(self.revid)
        try:
            commit_sha = extract_git_foreign_revid(rev)
        except errors.InvalidRevisionId:
            raise errors.BzrCommandError("unable to expand %s for %r in %r: "
                "not a Git revision" % (
                    self.name, self.revid, self.branch))
        return commit_sha[:7]


class LatestTagVariable(RevisionVariable):

    basename = "latest-tag"

    def get(self):
        reverse_tag_dict = self.branch.tags.get_reverse_tag_dict()
        for revid in self.branch.repository.iter_reverse_revision_history(self.revid):
            if revid in reverse_tag_dict:
                return reverse_tag_dict[revid][0]
        else:
            raise errors.BzrCommandError("No tags set on branch %s mainline" %
                self.branch_name)


ok_to_preserve = [DebUpstreamVariable, DebUpstreamBaseVariable,
    DebVersionVariable]
# The variables that don't require substitution in their name
simple_vars = [TimeVariable, DateVariable]
branch_vars = [RevnoVariable, SubversionRevnumVariable,
<<<<<<< HEAD
    GitCommitVariable, LatestTagVariable, RevdateVariable,
    RevtimeVariable]
=======
    GitCommitVariable, LatestTagVariable, DebVersionVariable,
    DebUpstreamBaseVariable, DebUpstreamVariable]
>>>>>>> bc856bb0


def check_expanded_deb_version(base_branch):
    checked_version = base_branch.deb_version
    if checked_version is None:
        return
    for token in ok_to_preserve:
        if issubclass(token, BranchSubstitutionVariable):
            for name in base_branch.list_branch_names():
                checked_version = checked_version.replace(
                    token.determine_name(name), "")
            checked_version = checked_version.replace(
                    token.determine_name(None), "")
        else:
            checked_version = checked_version.replace(
                token.name, "")
    if "{" in checked_version:
        available_tokens = [var.name for var in simple_vars]
        for var_kls in branch_vars:
            for name in base_branch.list_branch_names():
                available_tokens.append(var_kls.determin_name(name))
            available_tokens.append(var_kls.determine_name(None))
        raise errors.BzrCommandError("deb-version not fully "
                "expanded: %s. Valid substitutions are: %s"
                % (base_branch.deb_version, available_tokens))


class CommandFailedError(errors.BzrError):

    _fmt = "The command \"%(command)s\" failed."

    def __init__(self, command):
        super(CommandFailedError, self).__init__()
        self.command = command


def ensure_basedir(to_transport):
    """Ensure that the basedir of to_transport exists.

    It is allowed to already exist currently, to reuse directories.

    :param to_transport: The Transport to ensure that the basedir of
            exists.
    """
    try:
        to_transport.mkdir('.')
    except errors.FileExists:
        pass
    except errors.NoSuchFile:
        raise errors.BzrCommandError('Parent of "%s" does not exist.'
                                     % to_transport.base)


def pull_or_branch(tree_to, br_to, br_from, to_transport, revision_id,
        accelerator_tree=None, possible_transports=None):
    """Either pull or branch from a branch.

    Depending on whether the target branch and tree exist already this
    will either pull from the source branch, or branch from it. If it
    returns this function will return a branch and tree for the target,
    after creating either if necessary.

    :param tree_to: The WorkingTree to pull in to, or None. If not None then
            br_to must not be None.
    :param br_to: The Branch to pull in to, or None to branch.
    :param br_from: The Branch to pull/branch from.
    :param to_transport: A Transport for the root of the target.
    :param revision_id: the revision id to pull/branch.
    :param accelerator_tree: A tree to take contents from that is faster than
            extracting from br_from, or None.
    :param possible_transports: A list of transports that can be reused, or
            None.
    :return: A tuple of (target tree, target branch) which are the updated
            tree and branch, created if necessary. They are locked, and you
            should use these instead of tree_to and br_to if they were passed
            in, including for unlocking.
    """
    created_tree_to = False
    created_br_to = False
    if br_to is None:
        # We do a "branch"
        ensure_basedir(to_transport)
        dir = br_from.bzrdir.sprout(to_transport.base, revision_id,
                                    possible_transports=possible_transports,
                                    accelerator_tree=accelerator_tree,
                                    source_branch=br_from,
                                    stacked=(bzr_version_info >= (2, 3, 0)))
        try:
            tree_to = dir.open_workingtree()
        except errors.NoWorkingTree:
            # There's no working tree, so it's probably in a no-trees repo,
            # but the whole point of this is to create trees, so we should
            # forcibly create one.
            tree_to = dir.create_workingtree()
        br_to = tree_to.branch
        created_br_to = True
        tag._merge_tags_if_possible(br_from, br_to)
        created_tree_to = True
    else:
        # We do a "pull"
        if tree_to is not None:
            # FIXME: should these pulls overwrite?
            tree_to.pull(br_from, stop_revision=revision_id,
                    possible_transports=possible_transports)
        else:
            br_to.pull(br_from, stop_revision=revision_id,
                    possible_transports=possible_transports)
            tree_to = br_to.bzrdir.create_workingtree()
            # Ugh, we have to assume that the caller replaces their reference
            # to the branch with the one we return.
            br_to.unlock()
            br_to = tree_to.branch
            br_to.lock_write()
            created_tree_to = True
    if created_tree_to:
        tree_to.lock_write()
    try:
        if created_br_to:
            br_to.lock_write()
        try:
            conflicts = tree_to.conflicts()
            if len(conflicts) > 0:
                # FIXME: better reporting
                raise errors.BzrCommandError("Conflicts... aborting.")
        except:
            if created_br_to:
                br_to.unlock()
            raise
    except:
        if created_tree_to:
            tree_to.unlock()
        raise
    return tree_to, br_to


def merge_branch(child_branch, tree_to, br_to, possible_transports=None):
    """Merge the branch specified by child_branch.

    :param child_branch: the RecipeBranch to retrieve the branch and revision to
            merge from.
    :param tree_to: the WorkingTree to merge in to.
    :param br_to: the Branch to merge in to.
    """
    if child_branch.branch is None:
        child_branch.branch = _mod_branch.Branch.open(child_branch.url,
                possible_transports=possible_transports)
    child_branch.branch.lock_read()
    try:
        tag._merge_tags_if_possible(child_branch.branch, br_to)
        if child_branch.revspec is not None:
            merge_revspec = revisionspec.RevisionSpec.from_string(
                    child_branch.revspec)
            try:
                merge_revid = merge_revspec.as_revision_id(
                    child_branch.branch)
            except errors.InvalidRevisionSpec, e:
                # Give the user a hint if they didn't mean to speciy
                # a revspec.
                e.extra = (". Did you not mean to specify a revspec "
                    "at the end of the merge line?")
                raise e
        else:
            merge_revid = child_branch.branch.last_revision()
        child_branch.revid = merge_revid
        try:
            merger = merge.Merger.from_revision_ids(None, tree_to, merge_revid,
                    other_branch=child_branch.branch, tree_branch=br_to)
        except errors.UnrelatedBranches:
            # Let's just try and hope for the best.
            merger = merge.Merger.from_revision_ids(None, tree_to, merge_revid,
                    other_branch=child_branch.branch, tree_branch=br_to,
                    base=revision.NULL_REVISION)
        merger.merge_type = merge.Merge3Merger
        if (merger.base_rev_id == merger.other_rev_id and
                merger.other_rev_id is not None):
            # Nothing to do.
            return
        conflict_count = merger.do_merge()

        merger.set_pending()
        if conflict_count:
            # FIXME: better reporting
            raise errors.BzrCommandError("Conflicts from merge")
        config = br_to.get_config()
        try:
            committer = config.username()
        except NoWhoami:
            committer = "bzr-builder <nobody@example.com>"
        tree_to.commit("Merge %s" %
                urlutils.unescape_for_display(child_branch.url, 'utf-8'),
                committer=committer)
    finally:
        child_branch.branch.unlock()


def nest_part_branch(child_branch, tree_to, br_to, subpath, target_subdir=None):
    """Merge the branch subdirectory specified by child_branch.

    :param child_branch: the RecipeBranch to retrieve the branch and revision to
            merge from.
    :param tree_to: the WorkingTree to merge in to.
    :param br_to: the Branch to merge in to.
    :param subpath: only merge files from branch that are from this path.
        e.g. subpath='/debian' will only merge changes from that directory.
    :param target_subdir: (optional) directory in target to merge that
        subpath into.  Defaults to basename of subpath.
    """
    child_branch.branch = _mod_branch.Branch.open(child_branch.url)
    child_branch.branch.lock_read()
    try:
        child_branch.resolve_revision_id()
        other_tree = child_branch.branch.basis_tree()
        other_tree.lock_read()
        try:
            if target_subdir is None:
                target_subdir = os.path.basename(subpath)
            merger = MergeIntoMerger(this_tree=tree_to, other_tree=other_tree,
                other_branch=child_branch.branch, target_subdir=target_subdir,
                source_subpath=subpath, other_rev_id=child_branch.revid)
            merger.set_base_revision(revision.NULL_REVISION, child_branch.branch)
            conflict_count = merger.do_merge()
            merger.set_pending()
        finally:
            other_tree.unlock()
    finally:
        child_branch.branch.unlock()

    if conflict_count:
        # FIXME: better reporting
        raise errors.BzrCommandError("Conflicts from merge")
    tree_to.commit("Merge %s of %s" %
        (subpath, urlutils.unescape_for_display(child_branch.url, 'utf-8')))


def update_branch(base_branch, tree_to, br_to, to_transport,
        possible_transports=None):
    if base_branch.branch is None:
        base_branch.branch = _mod_branch.Branch.open(base_branch.url,
                possible_transports=possible_transports)
    base_branch.branch.lock_read()
    try:
        base_branch.resolve_revision_id()
        tree_to, br_to = pull_or_branch(tree_to, br_to, base_branch.branch,
                to_transport, base_branch.revid,
                possible_transports=possible_transports)
    finally:
        base_branch.branch.unlock()
    return tree_to, br_to


def _resolve_revisions_recurse(new_branch, substitute_branch_vars,
        if_changed_from=None):
    changed = False
    new_branch.branch = _mod_branch.Branch.open(new_branch.url)
    new_branch.branch.lock_read()
    try:
        new_branch.resolve_revision_id()
        substitute_branch_vars(new_branch.name, new_branch.branch, new_branch.revid)
        if (if_changed_from is not None
                and (new_branch.revspec is not None
                        or if_changed_from.revspec is not None)):
            if if_changed_from.revspec is not None:
                changed_revspec = revisionspec.RevisionSpec.from_string(
                        if_changed_from.revspec)
                changed_revision_id = changed_revspec.as_revision_id(
                        new_branch.branch)
            else:
                changed_revision_id = new_branch.branch.last_revision()
            if new_branch.revid != changed_revision_id:
                changed = True
        for index, instruction in enumerate(new_branch.child_branches):
            child_branch = instruction.recipe_branch
            if_changed_child = None
            if if_changed_from is not None:
                if_changed_child = if_changed_from.child_branches[index].recipe_branch
            if child_branch is not None:
                child_changed = _resolve_revisions_recurse(child_branch,
                        substitute_branch_vars,
                        if_changed_from=if_changed_child)
                if child_changed:
                    changed = child_changed
        return changed
    finally:
        new_branch.branch.unlock()


def resolve_revisions(base_branch, if_changed_from=None):
    """Resolve all the unknowns in base_branch.

    This walks the RecipeBranch and substitutes in revnos and deb_version.

    If if_changed_from is not None then it should be a second RecipeBranch
    to compare base_branch against. If the shape, or the revision ids differ
    then the function will return True.

    :param base_branch: the RecipeBranch we plan to build.
    :param if_changed_from: the RecipeBranch that we want to compare against.
    :return: False if if_changed_from is not None, and the shape and revisions
        of the two branches don't differ. True otherwise.
    """
    changed = False
    if if_changed_from is not None:
        changed = base_branch.different_shape_to(if_changed_from)
    if_changed_from_revisions = if_changed_from
    if changed:
        if_changed_from_revisions = None
    changed_revisions = _resolve_revisions_recurse(base_branch,
            base_branch.substitute_branch_vars,
            if_changed_from=if_changed_from_revisions)
    if not changed:
        changed = changed_revisions
    check_expanded_deb_version(base_branch)
    if if_changed_from is not None and not changed:
        return False
    return True


def _build_inner_tree(base_branch, target_path, possible_transports=None):
    revision_of = ""
    if base_branch.revspec is not None:
        revision_of = "revision '%s' of " % base_branch.revspec
    trace.note("Retrieving %s'%s' to put at '%s'."
        % (revision_of, base_branch.url, target_path))
    to_transport = transport.get_transport(target_path,
            possible_transports=possible_transports)
    try:
        tree_to, br_to = bzrdir.BzrDir.open_tree_or_branch(target_path)
        # Should we commit any changes in the tree here? If we don't
        # then they will get folded up in to the first merge.
    except errors.NotBranchError:
        tree_to = None
        br_to = None
    if tree_to is not None:
        tree_to.lock_write()
    try:
        if br_to is not None:
            br_to.lock_write()
        try:
            tree_to, br_to = update_branch(base_branch, tree_to, br_to,
                    to_transport, possible_transports=possible_transports)
            for instruction in base_branch.child_branches:
                instruction.apply(target_path, tree_to, br_to)
        finally:
            # Is this ok if tree_to is created by pull_or_branch?
            if br_to is not None:
                br_to.unlock()
    finally:
        if tree_to is not None:
            tree_to.unlock()


def build_tree(base_branch, target_path, possible_transports=None):
    """Build the RecipeBranch at a path.

    Follow the instructions embodied in RecipeBranch and build a tree
    based on them rooted at target_path. If target_path exists and
    is the root of the branch then the branch will be updated based on
    what the RecipeBranch requires.

    :param base_branch: a RecipeBranch to build.
    :param target_path: the path to the base of the desired output.
    """
    trace.note("Building tree.")
    _build_inner_tree(base_branch, target_path,
            possible_transports=possible_transports)


class ChildBranch(object):
    """A child branch in a recipe.

    If the nest path is not None it is the path relative to the recipe branch
    where the child branch should be placed.  If it is None then the child
    branch should be merged instead of nested.
    """

    can_have_children = False

    def __init__(self, recipe_branch, nest_path=None):
        self.recipe_branch = recipe_branch
        self.nest_path = nest_path

    def apply(self, target_path, tree_to, br_to, possible_transports=None):
        raise NotImplementedError(self.apply)

    def as_tuple(self):
        return (self.recipe_branch, self.nest_path)

    def _get_revid_part(self):
        if self.recipe_branch.revid is not None:
            revid_part = " revid:%s" % self.recipe_branch.revid
        elif self.recipe_branch.revspec is not None:
            revid_part = " %s" % self.recipe_branch.revspec
        else:
            revid_part = ""
        return revid_part

    def __repr__(self):
        return "<%s %r>" % (self.__class__.__name__, self.nest_path)


class CommandInstruction(ChildBranch):

    def apply(self, target_path, tree_to, br_to, possible_transports=None):
        # it's a command
        trace.note("Running '%s' in '%s'." % (self.nest_path, target_path))
        proc = subprocess.Popen(self.nest_path, cwd=target_path,
            preexec_fn=subprocess_setup, shell=True, stdin=subprocess.PIPE)
        proc.communicate()
        if proc.returncode != 0:
            raise CommandFailedError(self.nest_path)

    def as_text(self):
        return "%s %s" % (RUN_INSTRUCTION, self.nest_path)


class MergeInstruction(ChildBranch):

    def apply(self, target_path, tree_to, br_to, possible_transports=None):
        revision_of = ""
        if self.recipe_branch.revspec is not None:
            revision_of = "revision '%s' of " % self.recipe_branch.revspec
        trace.note("Merging %s'%s' in to '%s'."
                % (revision_of, self.recipe_branch.url, target_path))
        merge_branch(self.recipe_branch, tree_to, br_to,
                possible_transports=possible_transports)

    def as_text(self):
        revid_part = self._get_revid_part()
        return "%s %s %s%s" % (
            MERGE_INSTRUCTION, self.recipe_branch.name,
            self.recipe_branch.url, revid_part)

    def __repr__(self):
        return "<%s %r>" % (self.__class__.__name__, self.recipe_branch.name)


class NestPartInstruction(ChildBranch):

    def __init__(self, recipe_branch, subpath, target_subdir):
        ChildBranch.__init__(self, recipe_branch)
        self.subpath = subpath
        self.target_subdir = target_subdir

    def apply(self, target_path, tree_to, br_to):
        nest_part_branch(self.recipe_branch, tree_to, br_to, self.subpath,
            self.target_subdir)

    def as_text(self):
        revid_part = self._get_revid_part()
        if revid_part:
            target_subdir = self.target_subdir
            if target_subdir is None:
                target_subdir = self.subpath
            target_revid_part = " %s%s" % (
                target_subdir, revid_part)
        elif self.target_subdir is not None:
            target_revid_part = " %s" % self.target_subdir
        else:
            target_revid_part = ""
        return "%s %s %s %s%s" % (
            NEST_PART_INSTRUCTION, self.recipe_branch.name,
            self.recipe_branch.url, self.subpath, target_revid_part)


class NestInstruction(ChildBranch):

    can_have_children = True

    def apply(self, target_path, tree_to, br_to, possible_transports=None):
        _build_inner_tree(self.recipe_branch,
            target_path=os.path.join(target_path, self.nest_path),
            possible_transports=possible_transports)

    def as_text(self):
        revid_part = self._get_revid_part()
        return "%s %s %s %s%s" % (
            NEST_INSTRUCTION, self.recipe_branch.name,
            self.recipe_branch.url, self.nest_path, revid_part)

    def __repr__(self):
        return "<%s %r>" % (self.__class__.__name__,
            self.recipe_branch.name)


class RecipeBranch(object):
    """A nested structure that represents a Recipe.

    A RecipeBranch has a name and a url (the name can be None for the
    root branch), and optionally child branches that are either merged
    or nested.

    The child_branches attribute is a list of tuples of ChildBranch objects.
    The revid attribute records the revid that the url and revspec resolved
    to when the RecipeBranch was built, or None if it has not been built.

    :ivar revid: after this recipe branch has been built this is set to the
        revision ID that was merged/nested from the branch at self.url.
    """

    def __init__(self, name, url, revspec=None):
        """Create a RecipeBranch.

        :param name: the name for the branch, or None if it is the root.
        :param url: the URL from which to retrieve the branch.
        :param revspec: a revision specifier for the revision of the branch
                to use, or None (the default) to use the last revision.
        """
        self.name = name
        self.url = url
        self.revspec = revspec
        self.child_branches = []
        self.revid = None
        self.branch = None

    def resolve_revision_id(self):
        """Resolve the revision id for this branch.
        """
        if self.revspec is not None:
            revspec = revisionspec.RevisionSpec.from_string(self.revspec)
            revision_id = revspec.as_revision_id(self.branch)
        else:
            revision_id = self.branch.last_revision()
        self.revid = revision_id

    def merge_branch(self, branch):
        """Merge a child branch in to this one.

        :param branch: the RecipeBranch to merge.
        """
        self.child_branches.append(MergeInstruction(branch))

    def nest_part_branch(self, branch, subpath=None, target_subdir=None):
        """Merge subdir of a child branch into this one.

        :param branch: the RecipeBranch to merge.
        :param subpath: only merge files from branch that are from this path.
            e.g. subpath='/debian' will only merge changes from that directory.
        :param target_subdir: (optional) directory in target to merge that
            subpath into.  Defaults to basename of subpath.
        """
        self.child_branches.append(
            NestPartInstruction(branch, subpath, target_subdir))

    def nest_branch(self, location, branch):
        """Nest a child branch in to this one.

        :param location: the relative path at which this branch should be nested.
        :param branch: the RecipeBranch to nest.
        """
        assert location not in [b.nest_path for b in self.child_branches],\
            "%s already has branch nested there" % location
        self.child_branches.append(NestInstruction(branch, location))

    def run_command(self, command):
        """Set a command to be run.

        :param command: the command to be run
        """
        self.child_branches.append(CommandInstruction(None, command))

    def different_shape_to(self, other_branch):
        """Tests whether the name, url and child_branches are the same"""
        if self.name != other_branch.name:
            return True
        if self.url != other_branch.url:
            return True
        if len(self.child_branches) != len(other_branch.child_branches):
            return True
        for index, instruction in enumerate(self.child_branches):
            child_branch = instruction.recipe_branch
            nest_location = instruction.nest_path
            other_instruction = other_branch.child_branches[index]
            other_child_branch = other_instruction.recipe_branch
            other_nest_location = other_instruction.nest_path
            if nest_location != other_nest_location:
                return True
            if ((child_branch is None and other_child_branch is not None)
                    or (child_branch is not None and other_child_branch is None)):
                return True
            # if child_branch is None then other_child_branch must be
            # None too, meaning that they are both run instructions,
            # we would compare their nest locations (commands), but
            # that has already been done, so just guard
            if (child_branch is not None
                    and child_branch.different_shape_to(other_child_branch)):
                return True
        return False

    def iter_all_instructions(self):
        """Iter over all instructions under this branch."""
        for instruction in self.child_branches:
            yield instruction
            child_branch = instruction.recipe_branch
            if child_branch is None:
                continue
            for instruction in child_branch.iter_all_instructions():
                yield instruction

    def iter_all_branches(self):
        """Iterate over all branches."""
        yield self
        for instruction in self.child_branches:
            child_branch = instruction.recipe_branch
            if child_branch is None:
                continue
            for subbranch in child_branch.iter_all_branches():
                yield subbranch

    def lookup_branch(self, name):
        """Lookup a branch by its name."""
        for branch in self.iter_all_branches():
            if branch.name == name:
                return branch
        else:
            raise KeyError(name)

    def list_branch_names(self):
        """List all of the branch names under this one.

        :return: a list of the branch names.
        :rtype: list(str)
        """
        return [branch.name for branch in self.iter_all_branches()
                if branch.name is not None]

    def __repr__(self):
        return "<%s %r>" % (self.__class__.__name__, self.name)


class BaseRecipeBranch(RecipeBranch):
    """The RecipeBranch that is at the root of a recipe."""

    def __init__(self, url, deb_version, format, revspec=None):
        """Create a BaseRecipeBranch.

        :param deb_version: the template to use for the version number.
                Should be None for anything except the root branch.
        """
        super(BaseRecipeBranch, self).__init__(None, url, revspec=revspec)
        self.deb_version = deb_version
        self.format = format

    def substitute_branch_vars(self, branch_name, branch, revid):
        """Substitute the branch variables for the given branch name in deb_version.

        Where deb_version has a place to substitute the revno for a branch
        this will substitute it for the given branch name.

        :param branch_name: the name of the RecipeBranch to substitute.
        :param branch: Branch object for the branch
        :param revid: Revision id in the branch for which to return the revno
        """
        if self.deb_version is None:
            return
        revno_var = RevnoVariable(branch_name, branch, revid)
        self.deb_version = revno_var.replace(self.deb_version)
        svn_revno_var = SubversionRevnumVariable(branch_name, branch, revid)
        self.deb_version = svn_revno_var.replace(self.deb_version)
        git_commit_var = GitCommitVariable(branch_name, branch, revid)
        self.deb_version = git_commit_var.replace(self.deb_version)
        latest_tag_var = LatestTagVariable(branch_name, branch, revid)
        self.deb_version = latest_tag_var.replace(self.deb_version)
<<<<<<< HEAD
        revdate_var = RevdateVariable(branch_name, branch, revid)
        self.deb_version = revdate_var.replace(self.deb_version)
        revtime_var = RevtimeVariable(branch_name, branch, revid)
        self.deb_version = revtime_var.replace(self.deb_version)
=======
        tree = branch.repository.revision_tree(revid)
        cl_file_id = tree.path2id("debian/changelog")
        if cl_file_id is not None:
            cl = changelog.Changelog(tree.get_file(cl_file_id))
            debupstream_var = DebUpstreamVariable.from_changelog(branch_name, cl)
            self.deb_version = debupstream_var.replace(self.deb_version)
            debupstreambase_var = DebUpstreamBaseVariable.from_changelog(
                branch_name, cl)
            self.deb_version = debupstreambase_var.replace(self.deb_version)
            pkgversion_var = DebVersionVariable.from_changelog(branch_name, cl)
            self.deb_version = pkgversion_var.replace(self.deb_version)
>>>>>>> bc856bb0

    def substitute_time(self, time):
        """Substitute the time in to deb_version if needed.

        :param time: a datetime.datetime with the desired time.
        """
        if self.deb_version is None:
            return
        self.deb_version = TimeVariable(time).replace(self.deb_version)
        self.deb_version = DateVariable(time).replace(self.deb_version)

    def _add_child_branches_to_manifest(self, child_branches, indent_level):
        manifest = ""
        for instruction in child_branches:
            manifest += "%s%s\n" % (
                "  " * indent_level, instruction.as_text())
            if instruction.can_have_children:
                manifest += self._add_child_branches_to_manifest(
                    instruction.recipe_branch.child_branches,
                    indent_level+1)
        return manifest

    def __str__(self):
        return self.get_recipe_text(validate=True)

    def get_recipe_text(self, validate=False):
        manifest = "# bzr-builder format %s" % str(self.format)
        if self.deb_version is not None:
            # TODO: should we store the expanded version that was used?
            manifest += " deb-version %s" % (self.deb_version,)
        manifest += "\n"
        if self.revid is not None:
            manifest += "%s revid:%s\n" % (self.url, self.revid)
        elif self.revspec is not None:
            manifest += "%s %s\n" % (self.url, self.revspec)
        else:
            manifest += "%s\n" % (self.url,)
        manifest += self._add_child_branches_to_manifest(self.child_branches,
                0)
        if validate:
            # Sanity check.
            # TODO: write a function that compares the result of this parse with
            # the branch that we built it from.
            RecipeParser(manifest).parse()
        return manifest


class RecipeParseError(errors.BzrError):
    _fmt = "Error parsing %(filename)s:%(line)s:%(char)s: %(problem)s."

    def __init__(self, filename, line, char, problem):
        errors.BzrError.__init__(self, filename=filename, line=line, char=char,
                problem=problem)


class InstructionParseError(RecipeParseError):
    _fmt = RecipeParseError._fmt + "\nUsage: %(usage)s"

    def __init__(self, filename, line, char, problem, instruction):
        RecipeParseError.__init__(self, filename, line, char, problem)
        self.usage = USAGE[instruction]


class ForbiddenInstructionError(RecipeParseError):

    def __init__(self, filename, line, char, problem, instruction_name=None):
        RecipeParseError.__init__(self, filename, line, char, problem)
        self.instruction_name = instruction_name


class RecipeParser(object):
    """Parse a recipe.

    The parse() method is probably the only one that interests you.
    """

    whitespace_chars = " \t"
    eol_char = "\n"
    digit_chars = ("0", "1", "2", "3", "4", "5", "6", "7", "8", "9")

    NEWEST_VERSION = 0.4

    def __init__(self, f, filename=None):
        """Create a RecipeParser.

        :param f: either the recipe as a string, or a file like object to
            take it from.
        :param filename: the filename of the recipe if known (for error
            reporting).
        """
        if getattr(f, "read", None) is not None:
            self.text = f.read()
        else:
            self.text = f
        self.filename = filename
        if filename is None:
            self.filename = "recipe"

    def parse(self, permitted_instructions=None):
        """Parse the recipe.

        :param permitted_instructions: a list of instructions that you
            want to allow. Defaults to None allowing them all.
        :type permitted_instructions: list(str) or None
        :return: a RecipeBranch representing the recipe.
        """
        self.lines = self.text.split("\n")
        self.index = 0
        self.line_index = 0
        self.current_line = self.lines[self.line_index]
        self.current_indent_level = 0
        self.seen_nicks = set()
        self.seen_paths = {".": 1}
        (version, deb_version) = self.parse_header()
        self.version = version
        last_instruction = None
        active_branches = []
        last_branch = None
        while self.line_index < len(self.lines):
            if self.is_blankline():
                self.new_line()
                continue
            comment = self.parse_comment_line()
            if comment is not None:
                self.new_line()
                continue
            old_indent_level = self.parse_indent()
            if old_indent_level is not None:
                if (old_indent_level < self.current_indent_level
                    and last_instruction != NEST_INSTRUCTION):
                    self.throw_parse_error("Not allowed to indent unless "
                            "after a '%s' line" % NEST_INSTRUCTION)
                if old_indent_level < self.current_indent_level:
                    active_branches.append(last_branch)
                else:
                    unindent = self.current_indent_level - old_indent_level
                    active_branches = active_branches[:unindent]
            if last_instruction is None:
                url = self.take_to_whitespace("branch to start from")
                revspec = self.parse_optional_revspec()
                self.new_line()
                last_branch = BaseRecipeBranch(url, deb_version,
                        self.version, revspec=revspec)
                active_branches = [last_branch]
                last_instruction = ""
            else:
                instruction = self.parse_instruction(
                    permitted_instructions=permitted_instructions)
                if instruction == RUN_INSTRUCTION:
                    self.parse_whitespace("the command",
                        instruction=instruction)
                    command = self.take_to_newline().strip()
                    self.new_line()
                    active_branches[-1].run_command(command)
                else:
                    branch_id = self.parse_branch_id(instruction)
                    url = self.parse_branch_url(instruction)
                    if instruction == NEST_INSTRUCTION:
                        location = self.parse_branch_location(instruction)
                    if instruction == NEST_PART_INSTRUCTION:
                        path = self.parse_subpath(instruction)
                        target_subdir = self.parse_optional_path()
                        if target_subdir == '':
                            target_subdir = None
                            revspec = None
                        else:
                            revspec = self.parse_optional_revspec()
                    else:
                        revspec = self.parse_optional_revspec()
                    self.new_line(instruction)
                    last_branch = RecipeBranch(branch_id, url, revspec=revspec)
                    if instruction == NEST_INSTRUCTION:
                        active_branches[-1].nest_branch(location, last_branch)
                    elif instruction == MERGE_INSTRUCTION:
                        active_branches[-1].merge_branch(last_branch)
                    elif instruction == NEST_PART_INSTRUCTION:
                        active_branches[-1].nest_part_branch(
                            last_branch, path, target_subdir)
                last_instruction = instruction
        if len(active_branches) == 0:
            self.throw_parse_error("Empty recipe")
        return active_branches[0]

    def parse_header(self):
        self.parse_char("#")
        self.parse_word("bzr-builder", require_whitespace=False)
        self.parse_word("format")
        version, version_str = self.peek_float("format version")
        if version > self.NEWEST_VERSION:
            self.throw_parse_error("Unknown format: '%s'" % str(version))
        self.take_chars(len(version_str))
        deb_version = self.parse_optional_deb_version()
        self.new_line()
        return version, deb_version

    def parse_instruction(self, permitted_instructions=None):
        if self.version < 0.2:
            options = (MERGE_INSTRUCTION, NEST_INSTRUCTION)
            options_str = "'%s' or '%s'" % options
        elif self.version < 0.3:
            options = (MERGE_INSTRUCTION, NEST_INSTRUCTION, RUN_INSTRUCTION)
            options_str = "'%s', '%s' or '%s'" % options
        else:
            options = (MERGE_INSTRUCTION, NEST_INSTRUCTION,
                NEST_PART_INSTRUCTION, RUN_INSTRUCTION)
            options_str = "'%s', '%s', '%s' or '%s'" % options
        instruction = self.peek_to_whitespace()
        if instruction is None:
            self.throw_parse_error("End of line while looking for %s"
                    % options_str)
        if instruction in options:
            if permitted_instructions is not None:
                if instruction not in permitted_instructions:
                    self.throw_parse_error("The '%s' instruction is "
                            "forbidden" % instruction,
                            cls=ForbiddenInstructionError,
                            instruction_name=instruction)
            self.take_chars(len(instruction))
            return instruction
        self.throw_parse_error("Expecting %s, got '%s'"
                % (options_str, instruction))

    def parse_branch_id(self, instruction):
        self.parse_whitespace("the branch id", instruction=instruction)
        branch_id = self.peek_to_whitespace()
        if branch_id is None:
            self.throw_parse_error("End of line while looking for the "
                    "branch id", cls=InstructionParseError,
                    instruction=instruction)
        if branch_id in self.seen_nicks:
            self.throw_parse_error("'%s' was already used to identify "
                    "a branch." % branch_id)
        self.take_chars(len(branch_id))
        self.seen_nicks.add(branch_id)
        return branch_id

    def parse_branch_url(self, instruction):
        self.parse_whitespace("the branch url", instruction=instruction)
        branch_url = self.take_to_whitespace("the branch url", instruction)
        return branch_url

    def parse_branch_location(self, instruction):
        # FIXME: Needs a better term
        self.parse_whitespace("the location to nest")
        location = self.peek_to_whitespace()
        if location is None:
            self.throw_parse_error("End of line while looking for the "
                    "location to nest", cls=InstructionParseError,
                    instruction=instruction)
        norm_location = os.path.normpath(location)
        if norm_location in self.seen_paths:
            self.throw_parse_error("The path '%s' is a duplicate of "
                    "the one used on line %d." % (location,
                        self.seen_paths[norm_location]),
                    InstructionParseError, instruction=instruction)
        if os.path.isabs(norm_location):
            self.throw_parse_error("Absolute paths are not allowed: %s"
                    % location, InstructionParseError, instruction=instruction)
        if norm_location.startswith(".."):
            self.throw_parse_error("Paths outside the current directory "
                    "are not allowed: %s" % location,
                    cls=InstructionParseError, instruction=instruction)
        self.take_chars(len(location))
        self.seen_paths[norm_location] = self.line_index + 1
        return location

    def parse_subpath(self, instruction):
        self.parse_whitespace("the subpath to merge", instruction=instruction)
        location = self.take_to_whitespace("the subpath to merge", instruction)
        return location

    def parse_revspec(self):
        self.parse_whitespace("the revspec")
        revspec = self.take_to_whitespace("the revspec")
        return revspec

    def parse_optional_deb_version(self):
        self.parse_whitespace("'deb-version'", require=False)
        actual = self.peek_to_whitespace()
        if actual is None:
            # End of line, no version
            return None
        if actual != "deb-version":
            self.throw_expecting_error("deb-version", actual)
        self.take_chars(len("deb-version"))
        self.parse_whitespace("a value for 'deb-version'")
        return self.take_to_whitespace("a value for 'deb-version'")

    def parse_optional_revspec(self):
        self.parse_whitespace(None, require=False)
        revspec = self.peek_to_whitespace()
        if revspec is not None:
            self.take_chars(len(revspec))
        return revspec

    def parse_optional_path(self):
        self.parse_whitespace(None, require=False)
        path = self.peek_to_whitespace()
        if path is not None:
            self.take_chars(len(path))
        return path

    def throw_parse_error(self, problem, cls=None, **kwargs):
        if cls is None:
            cls = RecipeParseError
        raise cls(self.filename, self.line_index + 1,
                self.index + 1, problem, **kwargs)

    def throw_expecting_error(self, expected, actual):
        self.throw_parse_error("Expecting '%s', got '%s'"
                % (expected, actual))

    def throw_eol(self, expected):
        self.throw_parse_error("End of line while looking for '%s'" % expected)

    def new_line(self, instruction=None):
        # Jump over any whitespace
        self.parse_whitespace(None, require=False)
        remaining = self.peek_to_whitespace()
        if remaining != None:
            kwargs = {}
            if instruction is not None:
                kwargs = {
                    'cls': InstructionParseError,
                    'instruction': instruction}
            self.throw_parse_error("Expecting the end of the line, got '%s'"
                    % remaining, **kwargs)
        self.index = 0
        self.line_index += 1
        if self.line_index >= len(self.lines):
            self.current_line = None
        else:
            self.current_line = self.lines[self.line_index]

    def is_blankline(self):
        whitespace = self.peek_whitespace()
        if whitespace is None:
            return True
        return self.peek_char(skip=len(whitespace)) is None

    def take_char(self):
        if self.index >= len(self.current_line):
            return None
        self.index += 1
        return self.current_line[self.index-1]

    def take_chars(self, num):
        ret = ""
        for i in range(num):
            char = self.take_char()
            if char is None:
                return None
            ret += char
        return ret

    def peek_char(self, skip=0):
        if self.index + skip >= len(self.current_line):
            return None
        return self.current_line[self.index + skip]

    def parse_char(self, char):
        actual = self.peek_char()
        if actual is None:
            self.throw_eol(char)
        if actual == char:
            self.take_char()
            return char
        self.throw_expecting_error(char, actual)

    def parse_indent(self):
        """Parse the indent from the start of the line."""
        # FIXME: should just peek the whitespace
        new_indent = self.parse_whitespace(None, require=False)
        # FIXME: These checks should probably come after we check whether
        # any change in indent is legal at this point:
        # "Indents of 3 spaces aren't allowed" -> make it 2 spaces
        # -> "oh, you aren't allowed to indent at that point anyway"
        if "\t" in new_indent:
            self.throw_parse_error("Indents may not be done by tabs")
        if (len(new_indent) % 2 != 0):
            self.throw_parse_error("Indent not a multiple of two spaces")
        new_indent_level = len(new_indent) / 2
        if new_indent_level != self.current_indent_level:
           old_indent_level = self.current_indent_level
           self.current_indent_level = new_indent_level
           if (new_indent_level > old_indent_level
                   and new_indent_level - old_indent_level != 1):
               self.throw_parse_error("Indented by more than two spaces "
                       "at once")
           return old_indent_level
        return None

    def parse_whitespace(self, looking_for, require=True, instruction=None):
        if require:
            actual = self.peek_char()
            if actual is None:
                kwargs = {}
                if instruction is not None:
                    kwargs = {
                        'cls': InstructionParseError,
                        'instruction': instruction,
                        }
                self.throw_parse_error("End of line while looking for "
                        "%s" % looking_for, **kwargs)
            if actual not in self.whitespace_chars:
                self.throw_parse_error("Expecting whitespace before %s, "
                        "got '%s'." % (looking_for, actual))
        ret = ""
        actual = self.peek_char()
        while (actual is not None and actual in self.whitespace_chars):
            self.take_char()
            ret += actual
            actual = self.peek_char()
        return ret

    def peek_whitespace(self):
        ret = ""
        char = self.peek_char()
        if char is None:
            return char
        count = 0
        while char is not None and char in self.whitespace_chars:
            ret += char
            count += 1
            char = self.peek_char(skip=count)
        return ret

    def parse_word(self, expected, require_whitespace=True):
        self.parse_whitespace("'%s'" % expected, require=require_whitespace)
        length = len(expected)
        actual = self.peek_to_whitespace()
        if actual == expected:
            self.take_chars(length)
            return expected
        if actual is None:
            self.throw_eol(expected)
        self.throw_expecting_error(expected, actual)

    def peek_to_whitespace(self):
        ret = ""
        char = self.peek_char()
        if char is None:
            return char
        count = 0
        while char is not None and char not in self.whitespace_chars:
            ret += char
            count += 1
            char = self.peek_char(skip=count)
        return ret

    def take_to_whitespace(self, looking_for, instruction=None):
        text = self.peek_to_whitespace()
        if text is None:
            kwargs = {}
            if instruction is not None:
                kwargs = {
                    'cls': InstructionParseError,
                    'instruction': instruction}
            self.throw_parse_error("End of line while looking for %s"
                    % looking_for, **kwargs)
        self.take_chars(len(text))
        return text

    def peek_float(self, looking_for):
        self.parse_whitespace(looking_for)
        ret = self._parse_integer()
        conv_fn = int
        if ret == "":
            self.throw_parse_error("Expecting a float, got '%s'" %
                    self.peek_to_whitespace())
        if self.peek_char(skip=len(ret)) == ".":
            conv_fn = float
            ret2 = self._parse_integer(skip=len(ret)+1)
            if ret2 == "":
                self.throw_parse_error("Expecting a float, got '%s'" %
                    self.peek_to_whitespace())
            ret += "." + ret2
        try:
            fl = conv_fn(ret)
        except ValueError:
            self.throw_parse_error("Expecting a float, got '%s'" % ret)
        return (fl, ret)

    def _parse_integer(self, skip=0):
        i = skip
        ret = ""
        while True:
            char = self.peek_char(skip=i)
            if char not in self.digit_chars:
                break
            ret += char
            i = i+1
        return ret

    def parse_integer(self):
        ret = self._parse_integer()
        if ret == "":
            self.throw_parse_error("Expected an integer, found %s" %
                    self.peek_to_whitespace())
        self.take_chars(len(ret))
        return ret

    def take_to_newline(self):
        text = self.current_line[self.index:]
        self.index += len(text)
        return text

    def parse_comment_line(self):
        whitespace = self.peek_whitespace()
        if whitespace is None:
            return ""
        if self.peek_char(skip=len(whitespace)) is None:
            return ""
        if self.peek_char(skip=len(whitespace)) != "#":
            return None
        self.parse_whitespace(None, require=False)
        comment = self.current_line[self.index:]
        self.index += len(comment)
        return comment<|MERGE_RESOLUTION|>--- conflicted
+++ resolved
@@ -85,7 +85,7 @@
         raise NotImplementedError(self.replace)
 
 
-class SimpleSubstitutionVariable(object):
+class SimpleSubstitutionVariable(SubstitutionVariable):
 
     name = None
 
@@ -103,6 +103,7 @@
     basename = None
 
     def __init__(self, branch_name=None):
+        super(BranchSubstitutionVariable, self).__init__()
         self.branch_name = branch_name
 
     @classmethod
@@ -197,28 +198,7 @@
         return version
 
 
-<<<<<<< HEAD
-class BranchSubstitutionVariable(SimpleSubstitutionVariable):
-
-    basename = None
-
-    def __init__(self, branch_name=None):
-        self.branch_name = branch_name
-
-    @property
-    def name(self):
-        if self.branch_name is None:
-            return "{%s}" % self.basename
-        else:
-            return "{%s:%s}" % (self.basename, self.branch_name)
-
-
 class RevisionVariable(BranchSubstitutionVariable):
-=======
-class RevnoVariable(BranchSubstitutionVariable):
-
-    basename = "revno"
->>>>>>> bc856bb0
 
     def __init__(self, branch_name, branch, revid):
         super(RevisionVariable, self).__init__(branch_name)
@@ -354,13 +334,9 @@
 # The variables that don't require substitution in their name
 simple_vars = [TimeVariable, DateVariable]
 branch_vars = [RevnoVariable, SubversionRevnumVariable,
-<<<<<<< HEAD
-    GitCommitVariable, LatestTagVariable, RevdateVariable,
+    GitCommitVariable, LatestTagVariable, DebVersionVariable,
+    DebUpstreamBaseVariable, DebUpstreamVariable, RevdateVariable,
     RevtimeVariable]
-=======
-    GitCommitVariable, LatestTagVariable, DebVersionVariable,
-    DebUpstreamBaseVariable, DebUpstreamVariable]
->>>>>>> bc856bb0
 
 
 def check_expanded_deb_version(base_branch):
@@ -381,7 +357,7 @@
         available_tokens = [var.name for var in simple_vars]
         for var_kls in branch_vars:
             for name in base_branch.list_branch_names():
-                available_tokens.append(var_kls.determin_name(name))
+                available_tokens.append(var_kls.determine_name(name))
             available_tokens.append(var_kls.determine_name(None))
         raise errors.BzrCommandError("deb-version not fully "
                 "expanded: %s. Valid substitutions are: %s"
@@ -1023,12 +999,10 @@
         self.deb_version = git_commit_var.replace(self.deb_version)
         latest_tag_var = LatestTagVariable(branch_name, branch, revid)
         self.deb_version = latest_tag_var.replace(self.deb_version)
-<<<<<<< HEAD
         revdate_var = RevdateVariable(branch_name, branch, revid)
         self.deb_version = revdate_var.replace(self.deb_version)
         revtime_var = RevtimeVariable(branch_name, branch, revid)
         self.deb_version = revtime_var.replace(self.deb_version)
-=======
         tree = branch.repository.revision_tree(revid)
         cl_file_id = tree.path2id("debian/changelog")
         if cl_file_id is not None:
@@ -1040,7 +1014,6 @@
             self.deb_version = debupstreambase_var.replace(self.deb_version)
             pkgversion_var = DebVersionVariable.from_changelog(branch_name, cl)
             self.deb_version = pkgversion_var.replace(self.deb_version)
->>>>>>> bc856bb0
 
     def substitute_time(self, time):
         """Substitute the time in to deb_version if needed.
